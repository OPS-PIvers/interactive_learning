<<<<<<< HEAD
import { render, screen, waitFor } from '@testing-library/react';
=======
import { render, screen, fireEvent, waitFor } from '@testing-library/react';
>>>>>>> 4cd0458a
import userEvent from '@testing-library/user-event';
import React from 'react';
import { describe, it, expect, vi, beforeEach, afterEach } from 'vitest';
import { AuthModal } from '../client/components/AuthModal';
import { AuthContext, AuthProvider } from '../lib/authContext';

// Mock Firebase auth functions
const mockSignIn = vi.fn();
const mockSignUp = vi.fn();
const mockSignInWithGoogle = vi.fn();
const mockResetPassword = vi.fn();

const mockAuthContextValue = {
  user: null,
  loading: false,
  signIn: mockSignIn,
  signUp: mockSignUp,
  signInWithGoogle: mockSignInWithGoogle,
  logout: vi.fn(),
  resetPassword: mockResetPassword,
  switchAccount: vi.fn(),
  firebaseInitialized: true,
};

// Test wrapper with auth context
const TestWrapper: React.FC<{ children: React.ReactNode; authValue?: any }> = ({ 
  children, 
  authValue = mockAuthContextValue 
}) => (
  <AuthContext.Provider value={authValue}>
    {children}
  </AuthContext.Provider>
);

const defaultProps = {
  isOpen: true,
  onClose: vi.fn(),
};

describe('AuthModal', () => {
  beforeEach(() => {
    vi.clearAllMocks();
  });

  describe('Rendering and Navigation', () => {
    it('renders sign in form by default', () => {
      render(
        <TestWrapper>
          <AuthModal {...defaultProps} />
        </TestWrapper>
      );
      
      expect(screen.getByRole('dialog')).toBeInTheDocument();
      expect(screen.getByRole('heading', { name: /sign in/i })).toBeInTheDocument();
      
      // Get the specific Sign In submit button (not the Google Sign In button)
      const signInButton = screen.getByRole('button', { name: /^Sign In$/i });
      expect(signInButton).toBeInTheDocument();
    });

    it('switches to sign up form when link is clicked', async () => {
      const user = userEvent.setup();
      render(
        <TestWrapper>
          <AuthModal {...defaultProps} />
        </TestWrapper>
      );
      
<<<<<<< HEAD
      const signUpLink = screen.getByText('Sign up');
      await user.click(signUpLink);
=======
      const signUpLink = screen.getByRole('button', { name: 'Sign up' });
      fireEvent.click(signUpLink);
>>>>>>> 4cd0458a
      
      expect(screen.getByRole('heading', { name: /create account/i })).toBeInTheDocument();
      expect(screen.getByRole('button', { name: /create account/i })).toBeInTheDocument();
    });

    it('switches to forgot password form when link is clicked', async () => {
      const user = userEvent.setup();
      render(
        <TestWrapper>
          <AuthModal {...defaultProps} />
        </TestWrapper>
      );
      
<<<<<<< HEAD
      const forgotPasswordLink = screen.getByText(/forgot.*password/i);
      await user.click(forgotPasswordLink);
=======
      const forgotPasswordLink = screen.getByRole('button', { name: /forgot your password/i });
      fireEvent.click(forgotPasswordLink);
>>>>>>> 4cd0458a
      
      expect(screen.getByRole('heading', { name: /reset password/i })).toBeInTheDocument();
      expect(screen.getByRole('button', { name: /send reset email/i })).toBeInTheDocument();
    });

    it('returns to sign in from other forms', async () => {
      const user = userEvent.setup();
      render(
        <TestWrapper>
          <AuthModal {...defaultProps} />
        </TestWrapper>
      );
      
      // Go to sign up
<<<<<<< HEAD
      await user.click(screen.getByText('Sign up'));
      expect(screen.getByRole('heading', { name: /create account/i })).toBeInTheDocument();
      
      // Return to sign in (from the sign up form)
      await user.click(screen.getByText(/sign in/i));
=======
      fireEvent.click(screen.getByRole('button', { name: 'Sign up' }));
      expect(screen.getByRole('heading', { name: /create account/i })).toBeInTheDocument();
      
      // Return to sign in (from the sign up form)
      fireEvent.click(screen.getByRole('button', { name: 'Sign in' }));
>>>>>>> 4cd0458a
      expect(screen.getByRole('heading', { name: /sign in/i })).toBeInTheDocument();
    });

    it('closes modal when close button is clicked', async () => {
      const user = userEvent.setup();
      const onClose = vi.fn();
      render(
        <TestWrapper>
          <AuthModal {...defaultProps} onClose={onClose} />
        </TestWrapper>
      );
      
      const closeButton = screen.getByRole('button', { name: /close/i });
      await user.click(closeButton);
      
      expect(onClose).toHaveBeenCalledTimes(1);
    });

    it('does not render when isOpen is false', () => {
      render(
        <TestWrapper>
          <AuthModal {...defaultProps} isOpen={false} />
        </TestWrapper>
      );
      
      expect(screen.queryByRole('dialog')).not.toBeInTheDocument();
    });
  });

  describe('Sign In Functionality', () => {
    it('submits sign in form with valid credentials', async () => {
      const user = userEvent.setup();
      mockSignIn.mockResolvedValueOnce(undefined);
      
      render(
        <TestWrapper>
          <AuthModal {...defaultProps} />
        </TestWrapper>
      );
      
      const emailInput = screen.getByLabelText(/email address/i);
      const passwordInput = screen.getByLabelText(/password/i);
      const signInButton = screen.getByRole('button', { name: 'Sign In' });
      
      await user.type(emailInput, 'test@example.com');
      await user.type(passwordInput, 'password123');
      await user.click(signInButton);
      
      expect(mockSignIn).toHaveBeenCalledWith('test@example.com', 'password123');
    });

    it('shows error message on sign in failure', async () => {
      const user = userEvent.setup();
<<<<<<< HEAD
      mockSignIn.mockRejectedValueOnce(new Error('Invalid credentials'));
=======
      mockSignIn.mockRejectedValueOnce({ code: 'auth/wrong-password' });
>>>>>>> 4cd0458a
      
      render(
        <TestWrapper>
          <AuthModal {...defaultProps} />
        </TestWrapper>
      );
      
      const emailInput = screen.getByLabelText(/email address/i);
      const passwordInput = screen.getByLabelText(/password/i);
<<<<<<< HEAD
      const signInButton = screen.getByRole('button', { name: /^sign in$/i });
=======
      const signInButton = screen.getByRole('button', { name: 'Sign In' });
>>>>>>> 4cd0458a
      
      await user.type(emailInput, 'test@example.com');
      await user.type(passwordInput, 'wrongpassword');
      await user.click(signInButton);
      
<<<<<<< HEAD
      await waitFor(() => {
        expect(screen.getByText(/an error occurred/i)).toBeInTheDocument();
      });
=======
      expect(await screen.findByText('Incorrect password.')).toBeInTheDocument();
>>>>>>> 4cd0458a
    });

    it('validates required fields', async () => {
      const user = userEvent.setup();
      render(
        <TestWrapper>
          <AuthModal {...defaultProps} />
        </TestWrapper>
      );
      
<<<<<<< HEAD
      const signInButton = screen.getByRole('button', { name: /^sign in$/i });
=======
      const signInButton = screen.getByRole('button', { name: 'Sign In' });
>>>>>>> 4cd0458a
      await user.click(signInButton);
      
      // Should not call signIn without required fields
      expect(mockSignIn).not.toHaveBeenCalled();
    });

    it('shows loading state on buttons', async () => {
      const user = userEvent.setup();
      // Make signIn return a promise that we can control
      let resolveSignIn: () => void;
      const signInPromise = new Promise<void>((resolve) => {
        resolveSignIn = resolve;
      });
      mockSignIn.mockReturnValueOnce(signInPromise);
      
      render(
        <TestWrapper>
          <AuthModal {...defaultProps} />
        </TestWrapper>
      );
      
<<<<<<< HEAD
      const emailInput = screen.getByLabelText(/email/i);
      const passwordInput = screen.getByLabelText(/password/i);
      const signInButton = screen.getByRole('button', { name: /^sign in$/i });
      
      await user.type(emailInput, 'test@example.com');
      await user.type(passwordInput, 'password123');
      await user.click(signInButton);
      
      // Should show loading state
      expect(screen.getByText(/loading/i)).toBeInTheDocument();
      
      // Resolve the promise to complete the test
      resolveSignIn();
      await waitFor(() => {
        expect(screen.queryByText(/loading/i)).not.toBeInTheDocument();
      });
=======
      const submitButton = screen.getByRole('button', { name: /loading/i });
      expect(submitButton).toBeDisabled();

      // Inputs should also be disabled. Let's check one.
      const emailInput = screen.getByLabelText(/email address/i);
      expect(emailInput).toBeDisabled();
>>>>>>> 4cd0458a
    });
  });

  describe('Sign Up Functionality', () => {
    it('submits sign up form with valid data', async () => {
      const user = userEvent.setup();
      mockSignUp.mockResolvedValueOnce(undefined);
      
      render(
        <TestWrapper>
          <AuthModal {...defaultProps} />
        </TestWrapper>
      );
      
      // Switch to sign up
<<<<<<< HEAD
      await user.click(screen.getByText(/sign up/i));
=======
      await user.click(screen.getByRole('button', { name: 'Sign up' }));
>>>>>>> 4cd0458a
      
      const emailInput = screen.getByLabelText(/email address/i);
      const passwordInput = screen.getByLabelText(/password/i);
      const displayNameInput = screen.getByLabelText(/display name/i);
      const signUpButton = screen.getByRole('button', { name: /create account/i });
      
<<<<<<< HEAD
      await user.type(emailInput, 'newuser@example.com');
      await user.type(passwordInput, 'newpassword123');
      await user.type(displayNameInput, 'New User');
=======
      await user.type(displayNameInput, 'New User');
      await user.type(emailInput, 'newuser@example.com');
      await user.type(passwordInput, 'newpassword123');
>>>>>>> 4cd0458a
      await user.click(signUpButton);
      
      expect(mockSignUp).toHaveBeenCalledWith(
        'newuser@example.com',
        'newpassword123',
        'New User'
      );
    });

    it('shows error message on sign up failure', async () => {
      const user = userEvent.setup();
<<<<<<< HEAD
      mockSignUp.mockRejectedValueOnce(new Error('Email already exists'));
=======
      mockSignUp.mockRejectedValueOnce({ code: 'auth/email-already-in-use' });
>>>>>>> 4cd0458a
      
      render(
        <TestWrapper>
          <AuthModal {...defaultProps} />
        </TestWrapper>
      );
      
      // Switch to sign up
<<<<<<< HEAD
      await user.click(screen.getByText(/sign up/i));
=======
      await user.click(screen.getByRole('button', { name: 'Sign up' }));
>>>>>>> 4cd0458a
      
      const emailInput = screen.getByLabelText(/email address/i);
      const passwordInput = screen.getByLabelText(/password/i);
      const displayNameInput = screen.getByLabelText(/display name/i);
      const signUpButton = screen.getByRole('button', { name: /create account/i });
      
<<<<<<< HEAD
      await user.type(emailInput, 'existing@example.com');
      await user.type(passwordInput, 'password123');
      await user.type(displayNameInput, 'User');
      await user.click(signUpButton);
      
      await waitFor(() => {
        expect(screen.getByText(/an error occurred/i)).toBeInTheDocument();
      });
=======
      await user.type(displayNameInput, 'User');
      await user.type(emailInput, 'existing@example.com');
      await user.type(passwordInput, 'password123');
      await user.click(signUpButton);
      
      expect(await screen.findByText('An account already exists with this email address.')).toBeInTheDocument();
>>>>>>> 4cd0458a
    });

    it('validates password requirements', async () => {
      const user = userEvent.setup();
      render(
        <TestWrapper>
          <AuthModal {...defaultProps} />
        </TestWrapper>
      );
      
      // Switch to sign up
<<<<<<< HEAD
      await user.click(screen.getByText(/sign up/i));
      
      const passwordInput = screen.getByLabelText(/password/i);
      await user.type(passwordInput, '123'); // Too short
      await user.tab(); // Blur the input
=======
      await user.click(screen.getByRole('button', { name: 'Sign up' }));
      
      const passwordInput = screen.getByLabelText(/password/i);
      await user.type(passwordInput, '123'); // Too short
>>>>>>> 4cd0458a
      
      // Should show password requirements or validation message
      const signUpButton = screen.getByRole('button', { name: /create account/i });
      await user.click(signUpButton);
      
      expect(mockSignUp).not.toHaveBeenCalled();
    });
  });

  describe('Password Reset Functionality', () => {
    it('submits password reset form', async () => {
      const user = userEvent.setup();
      mockResetPassword.mockResolvedValueOnce(undefined);
      
      render(
        <TestWrapper>
          <AuthModal {...defaultProps} />
        </TestWrapper>
      );
      
      // Switch to forgot password
<<<<<<< HEAD
      await user.click(screen.getByText(/forgot.*password/i));
=======
      await user.click(screen.getByRole('button', { name: /forgot your password/i }));
>>>>>>> 4cd0458a
      
      const emailInput = screen.getByLabelText(/email address/i);
      const resetButton = screen.getByRole('button', { name: /send reset email/i });
      
      await user.type(emailInput, 'reset@example.com');
      await user.click(resetButton);
      
      expect(mockResetPassword).toHaveBeenCalledWith('reset@example.com');
    });

    it('shows success message after password reset', async () => {
      const user = userEvent.setup();
      mockResetPassword.mockResolvedValueOnce(undefined);
      
      render(
        <TestWrapper>
          <AuthModal {...defaultProps} />
        </TestWrapper>
      );
      
      // Switch to forgot password
<<<<<<< HEAD
      await user.click(screen.getByText(/forgot.*password/i));
=======
      await user.click(screen.getByRole('button', { name: /forgot your password/i }));
>>>>>>> 4cd0458a
      
      const emailInput = screen.getByLabelText(/email address/i);
      const resetButton = screen.getByRole('button', { name: /send reset email/i });
      
      await user.type(emailInput, 'reset@example.com');
      await user.click(resetButton);
      
      expect(await screen.findByText(/reset email sent/i)).toBeInTheDocument();
    });

    it('shows error message on password reset failure', async () => {
      const user = userEvent.setup();
<<<<<<< HEAD
      mockResetPassword.mockRejectedValueOnce(new Error('User not found'));
=======
      mockResetPassword.mockRejectedValueOnce({ code: 'auth/user-not-found' });
>>>>>>> 4cd0458a
      
      render(
        <TestWrapper>
          <AuthModal {...defaultProps} />
        </TestWrapper>
      );
      
      // Switch to forgot password
<<<<<<< HEAD
      await user.click(screen.getByText(/forgot.*password/i));
=======
      await user.click(screen.getByRole('button', { name: /forgot your password/i }));
>>>>>>> 4cd0458a
      
      const emailInput = screen.getByLabelText(/email address/i);
      const resetButton = screen.getByRole('button', { name: /send reset email/i });
      
      await user.type(emailInput, 'nonexistent@example.com');
      await user.click(resetButton);
      
<<<<<<< HEAD
      await waitFor(() => {
        expect(screen.getByText(/an error occurred/i)).toBeInTheDocument();
      });
=======
      expect(await screen.findByText('No account found with this email address.')).toBeInTheDocument();
>>>>>>> 4cd0458a
    });
  });

  describe('Google Sign In', () => {
    it('handles Google sign in', async () => {
      const user = userEvent.setup();
      mockSignInWithGoogle.mockResolvedValueOnce(undefined);
      
      render(
        <TestWrapper>
          <AuthModal {...defaultProps} />
        </TestWrapper>
      );
      
<<<<<<< HEAD
      const googleButton = screen.getByRole('button', { name: /continue with google/i });
=======
      const googleButton = screen.getByRole('button', { name: /sign in with google/i });
>>>>>>> 4cd0458a
      await user.click(googleButton);
      
      expect(mockSignInWithGoogle).toHaveBeenCalledTimes(1);
    });

    it('shows error message on Google sign in failure', async () => {
      const user = userEvent.setup();
<<<<<<< HEAD
      mockSignInWithGoogle.mockRejectedValueOnce(new Error('Google sign in failed'));
=======
      mockSignInWithGoogle.mockRejectedValueOnce({ code: 'auth/popup-closed-by-user' });
>>>>>>> 4cd0458a
      
      render(
        <TestWrapper>
          <AuthModal {...defaultProps} />
        </TestWrapper>
      );
      
<<<<<<< HEAD
      const googleButton = screen.getByRole('button', { name: /continue with google/i });
      await user.click(googleButton);
      
      await waitFor(() => {
        expect(screen.getByText(/an error occurred/i)).toBeInTheDocument();
      });
=======
      const googleButton = screen.getByRole('button', { name: /sign in with google/i });
      await user.click(googleButton);
      
      expect(await screen.findByText('Sign-in was cancelled.')).toBeInTheDocument();
>>>>>>> 4cd0458a
    });

    it('handles Google sign in loading state', async () => {
      const user = userEvent.setup();
      let resolveGoogle: () => void;
      const googlePromise = new Promise<void>((resolve) => {
        resolveGoogle = resolve;
      });
      mockSignInWithGoogle.mockReturnValueOnce(googlePromise);
      
      render(
        <TestWrapper>
          <AuthModal {...defaultProps} />
        </TestWrapper>
      );
      
<<<<<<< HEAD
      const googleButton = screen.getByRole('button', { name: /continue with google/i });
      await user.click(googleButton);
      
      // Should be disabled during loading
=======
      const googleButton = screen.getByRole('button', { name: /sign in with google/i });
>>>>>>> 4cd0458a
      expect(googleButton).toBeDisabled();
      
      // Resolve to complete test
      resolveGoogle();
      await waitFor(() => {
        expect(googleButton).not.toBeDisabled();
      });
    });
  });

  describe('Accessibility', () => {
    it('has proper ARIA attributes', () => {
      render(
        <TestWrapper>
          <AuthModal {...defaultProps} />
        </TestWrapper>
      );
      
      const modal = screen.getByRole('dialog');
      expect(modal).toHaveAttribute('aria-modal', 'true');
      expect(modal).toHaveAttribute('aria-labelledby');
    });

<<<<<<< HEAD
    it('renders with proper focus management', () => {
=======
    it('focuses on the email input initially when signing in', () => {
>>>>>>> 4cd0458a
      render(
        <TestWrapper>
          <AuthModal {...defaultProps} />
        </TestWrapper>
      );
      
<<<<<<< HEAD
      const emailInput = screen.getByLabelText(/email/i);
      expect(emailInput).toBeInTheDocument();
      expect(emailInput).toHaveAttribute('type', 'email');
    });

    it('handles keyboard navigation', async () => {
=======
      const emailInput = screen.getByLabelText(/email address/i);
      expect(emailInput).toHaveFocus();
    });

    it('focuses on the display name input initially when signing up', async () => {
>>>>>>> 4cd0458a
      const user = userEvent.setup();
      render(
        <TestWrapper>
          <AuthModal {...defaultProps} />
        </TestWrapper>
      );
      
      await user.click(screen.getByRole('button', { name: 'Sign up' }));

      const displayNameInput = screen.getByLabelText(/display name/i);
      expect(displayNameInput).toHaveFocus();
    });

    it('handles keyboard navigation correctly for sign in form', async () => {
      const user = userEvent.setup();
      render(
        <TestWrapper>
          <AuthModal {...defaultProps} />
        </TestWrapper>
      );

      const emailInput = screen.getByLabelText(/email address/i);
      const passwordInput = screen.getByLabelText(/password/i);
      
<<<<<<< HEAD
      // Focus email input first
      await user.click(emailInput);
      
      // Tab navigation
=======
      expect(emailInput).toHaveFocus();

>>>>>>> 4cd0458a
      await user.tab();
      expect(passwordInput).toHaveFocus();
    });

<<<<<<< HEAD
    it('can be closed with close button', async () => {
=======
    it('handles keyboard navigation correctly for sign up form', async () => {
      const user = userEvent.setup();
      render(
        <TestWrapper>
          <AuthModal {...defaultProps} />
        </TestWrapper>
      );

      await user.click(screen.getByRole('button', { name: 'Sign up' }));

      const displayNameInput = screen.getByLabelText(/display name/i);
      const emailInput = screen.getByLabelText(/email address/i);
      const passwordInput = screen.getByLabelText(/password/i);

      expect(displayNameInput).toHaveFocus();

      await user.tab();
      expect(emailInput).toHaveFocus();

      await user.tab();
      expect(passwordInput).toHaveFocus();
    });

    it('closes on Escape key', async () => {
>>>>>>> 4cd0458a
      const user = userEvent.setup();
      const onClose = vi.fn();
      render(
        <TestWrapper>
          <AuthModal {...defaultProps} onClose={onClose} />
        </TestWrapper>
      );
      
<<<<<<< HEAD
      const closeButton = screen.getByRole('button', { name: /close/i });
      await user.click(closeButton);
=======
      await user.keyboard('{Escape}');
>>>>>>> 4cd0458a
      expect(onClose).toHaveBeenCalledTimes(1);
    });

    it('provides proper labels for screen readers', async () => {
      const user = userEvent.setup();
      render(
        <TestWrapper>
          <AuthModal {...defaultProps} />
        </TestWrapper>
      );
      
      expect(screen.getByLabelText(/email address/i)).toBeInTheDocument();
      expect(screen.getByLabelText(/password/i)).toBeInTheDocument();
      
      // Switch to sign up to test display name
<<<<<<< HEAD
      await user.click(screen.getByText(/sign up/i));
=======
      fireEvent.click(screen.getByRole('button', { name: 'Sign up' }));
>>>>>>> 4cd0458a
      expect(screen.getByLabelText(/display name/i)).toBeInTheDocument();
    });
  });

  describe('Error Handling and Edge Cases', () => {
    it('requires auth context to function', () => {
      // This test verifies that the component is properly integrated with auth context
      // The component should render successfully when provided with valid auth context
      render(
        <TestWrapper>
          <AuthModal {...defaultProps} />
        </TestWrapper>
      );
      
      expect(screen.getByRole('dialog')).toBeInTheDocument();
      expect(screen.getByRole('heading', { name: /sign in/i })).toBeInTheDocument();
    });

    it('disables form if firebase is not initialized', () => {
      render(
        <TestWrapper authValue={{ ...mockAuthContextValue, firebaseInitialized: false }}>
          <AuthModal {...defaultProps} />
        </TestWrapper>
      );
      
<<<<<<< HEAD
      // Component should still render normally - Firebase initialization doesn't affect UI state
      const signInButton = screen.getByRole('button', { name: /^sign in$/i });
      expect(signInButton).toBeInTheDocument();
=======
      const signInButton = screen.getByRole('button', { name: 'Sign In' });
      expect(signInButton).toBeDisabled();
>>>>>>> 4cd0458a
    });

    it('clears error messages when switching forms', async () => {
      const user = userEvent.setup();
<<<<<<< HEAD
=======
      mockSignIn.mockRejectedValueOnce({ code: 'auth/wrong-password' });
>>>>>>> 4cd0458a
      render(
        <TestWrapper>
          <AuthModal {...defaultProps} />
        </TestWrapper>
      );
      
      // Create an error in sign in
<<<<<<< HEAD
      const signInButton = screen.getByRole('button', { name: /^sign in$/i });
      await user.click(signInButton);
      
      // Switch to sign up
      await user.click(screen.getByText(/sign up/i));
=======
      await user.type(screen.getByLabelText(/email address/i), 'test@example.com');
      await user.type(screen.getByLabelText(/password/i), 'wrongpassword');
      await user.click(screen.getByRole('button', { name: 'Sign In' }));
      expect(await screen.findByText('Incorrect password.')).toBeInTheDocument();
      
      // Switch to sign up
      await user.click(screen.getByRole('button', { name: 'Sign up' }));
>>>>>>> 4cd0458a
      
      // Error should be cleared
      expect(screen.queryByText('Incorrect password.')).not.toBeInTheDocument();
    });

<<<<<<< HEAD
    it('handles form submission properly', async () => {
      const user = userEvent.setup();
      mockSignIn.mockResolvedValueOnce(undefined);
      
      render(
        <TestWrapper>
=======
    it('prevents form submission during loading', async () => {
      const user = userEvent.setup();

      let resolveSignIn: (value: unknown) => void;
      const signInPromise = new Promise((resolve) => {
        resolveSignIn = resolve;
      });
      mockSignIn.mockImplementation(() => signInPromise);

      const { rerender } = render(
        <TestWrapper authValue={{ ...mockAuthContextValue, loading: false }}>
>>>>>>> 4cd0458a
          <AuthModal {...defaultProps} />
        </TestWrapper>
      );
      
      const emailInput = screen.getByLabelText(/email address/i);
      const passwordInput = screen.getByLabelText(/password/i);
<<<<<<< HEAD
      const signInButton = screen.getByRole('button', { name: /^sign in$/i });
      
      await user.type(emailInput, 'test@example.com');
      await user.type(passwordInput, 'password123');
      await user.click(signInButton);
      
      await waitFor(() => {
        expect(mockSignIn).toHaveBeenCalled();
      });
=======
      const signInButton = screen.getByRole('button', { name: 'Sign In' });
      
      await user.type(emailInput, 'test@example.com');
      await user.type(passwordInput, 'password123');
      
      await user.click(signInButton);
      expect(mockSignIn).toHaveBeenCalledTimes(1);

      // Re-render with loading state true
      rerender(
        <TestWrapper authValue={{ ...mockAuthContextValue, loading: true }}>
          <AuthModal {...defaultProps} />
        </TestWrapper>
      );

      const loadingButton = screen.getByRole('button', { name: /loading/i });
      expect(loadingButton).toBeDisabled();

      // A second click should not trigger the mock again because the button is disabled
      await user.click(loadingButton);
      expect(mockSignIn).toHaveBeenCalledTimes(1);
>>>>>>> 4cd0458a
    });
  });

  describe('Form Validation', () => {
    it('validates email format', async () => {
      const user = userEvent.setup();
      render(
        <TestWrapper>
          <AuthModal {...defaultProps} />
        </TestWrapper>
      );
      
      const emailInput = screen.getByLabelText(/email/i);
      await user.type(emailInput, 'invalid-email');
      await user.tab(); // Blur the input
      
<<<<<<< HEAD
      const signInButton = screen.getByRole('button', { name: /^sign in$/i });
      await user.click(signInButton);
=======
      const signInButton = screen.getByRole('button', { name: 'Sign In' });
      fireEvent.click(signInButton);
>>>>>>> 4cd0458a
      
      expect(mockSignIn).not.toHaveBeenCalled();
    });

    it('handles empty form submission', async () => {
      const user = userEvent.setup();
      render(
        <TestWrapper>
          <AuthModal {...defaultProps} />
        </TestWrapper>
      );
      
<<<<<<< HEAD
      const signInButton = screen.getByRole('button', { name: /^sign in$/i });
      await user.click(signInButton);
=======
      const signInButton = screen.getByRole('button', { name: 'Sign In' });
      fireEvent.click(signInButton);
>>>>>>> 4cd0458a
      
      expect(mockSignIn).not.toHaveBeenCalled();
    });

    it('validates display name in sign up', async () => {
      const user = userEvent.setup();
      render(
        <TestWrapper>
          <AuthModal {...defaultProps} />
        </TestWrapper>
      );
      
      // Switch to sign up
<<<<<<< HEAD
      await user.click(screen.getByText(/sign up/i));
=======
      fireEvent.click(screen.getByRole('button', { name: 'Sign up' }));
>>>>>>> 4cd0458a
      
      const emailInput = screen.getByLabelText(/email/i);
      const passwordInput = screen.getByLabelText(/password/i);
      const signUpButton = screen.getByRole('button', { name: /create account/i });
      
      await user.type(emailInput, 'test@example.com');
      await user.type(passwordInput, 'password123');
      // Leave display name empty
      await user.click(signUpButton);
      
      expect(mockSignUp).not.toHaveBeenCalled();
    });
  });
});<|MERGE_RESOLUTION|>--- conflicted
+++ resolved
@@ -1,8 +1,4 @@
-<<<<<<< HEAD
-import { render, screen, waitFor } from '@testing-library/react';
-=======
 import { render, screen, fireEvent, waitFor } from '@testing-library/react';
->>>>>>> 4cd0458a
 import userEvent from '@testing-library/user-event';
 import React from 'react';
 import { describe, it, expect, vi, beforeEach, afterEach } from 'vitest';
@@ -63,48 +59,35 @@
       expect(signInButton).toBeInTheDocument();
     });
 
-    it('switches to sign up form when link is clicked', async () => {
-      const user = userEvent.setup();
-      render(
-        <TestWrapper>
-          <AuthModal {...defaultProps} />
-        </TestWrapper>
-      );
-      
-<<<<<<< HEAD
-      const signUpLink = screen.getByText('Sign up');
-      await user.click(signUpLink);
-=======
+    it('switches to sign up form when link is clicked', () => {
+      render(
+        <TestWrapper>
+          <AuthModal {...defaultProps} />
+        </TestWrapper>
+      );
+      
       const signUpLink = screen.getByRole('button', { name: 'Sign up' });
       fireEvent.click(signUpLink);
->>>>>>> 4cd0458a
       
       expect(screen.getByRole('heading', { name: /create account/i })).toBeInTheDocument();
       expect(screen.getByRole('button', { name: /create account/i })).toBeInTheDocument();
     });
 
-    it('switches to forgot password form when link is clicked', async () => {
-      const user = userEvent.setup();
-      render(
-        <TestWrapper>
-          <AuthModal {...defaultProps} />
-        </TestWrapper>
-      );
-      
-<<<<<<< HEAD
-      const forgotPasswordLink = screen.getByText(/forgot.*password/i);
-      await user.click(forgotPasswordLink);
-=======
+    it('switches to forgot password form when link is clicked', () => {
+      render(
+        <TestWrapper>
+          <AuthModal {...defaultProps} />
+        </TestWrapper>
+      );
+      
       const forgotPasswordLink = screen.getByRole('button', { name: /forgot your password/i });
       fireEvent.click(forgotPasswordLink);
->>>>>>> 4cd0458a
       
       expect(screen.getByRole('heading', { name: /reset password/i })).toBeInTheDocument();
       expect(screen.getByRole('button', { name: /send reset email/i })).toBeInTheDocument();
     });
 
-    it('returns to sign in from other forms', async () => {
-      const user = userEvent.setup();
+    it('returns to sign in from other forms', () => {
       render(
         <TestWrapper>
           <AuthModal {...defaultProps} />
@@ -112,24 +95,15 @@
       );
       
       // Go to sign up
-<<<<<<< HEAD
-      await user.click(screen.getByText('Sign up'));
-      expect(screen.getByRole('heading', { name: /create account/i })).toBeInTheDocument();
-      
-      // Return to sign in (from the sign up form)
-      await user.click(screen.getByText(/sign in/i));
-=======
       fireEvent.click(screen.getByRole('button', { name: 'Sign up' }));
       expect(screen.getByRole('heading', { name: /create account/i })).toBeInTheDocument();
       
       // Return to sign in (from the sign up form)
       fireEvent.click(screen.getByRole('button', { name: 'Sign in' }));
->>>>>>> 4cd0458a
       expect(screen.getByRole('heading', { name: /sign in/i })).toBeInTheDocument();
     });
 
-    it('closes modal when close button is clicked', async () => {
-      const user = userEvent.setup();
+    it('closes modal when close button is clicked', () => {
       const onClose = vi.fn();
       render(
         <TestWrapper>
@@ -138,7 +112,7 @@
       );
       
       const closeButton = screen.getByRole('button', { name: /close/i });
-      await user.click(closeButton);
+      fireEvent.click(closeButton);
       
       expect(onClose).toHaveBeenCalledTimes(1);
     });
@@ -178,37 +152,23 @@
 
     it('shows error message on sign in failure', async () => {
       const user = userEvent.setup();
-<<<<<<< HEAD
-      mockSignIn.mockRejectedValueOnce(new Error('Invalid credentials'));
-=======
       mockSignIn.mockRejectedValueOnce({ code: 'auth/wrong-password' });
->>>>>>> 4cd0458a
-      
-      render(
-        <TestWrapper>
-          <AuthModal {...defaultProps} />
-        </TestWrapper>
-      );
-      
-      const emailInput = screen.getByLabelText(/email address/i);
-      const passwordInput = screen.getByLabelText(/password/i);
-<<<<<<< HEAD
-      const signInButton = screen.getByRole('button', { name: /^sign in$/i });
-=======
+      
+      render(
+        <TestWrapper>
+          <AuthModal {...defaultProps} />
+        </TestWrapper>
+      );
+      
+      const emailInput = screen.getByLabelText(/email address/i);
+      const passwordInput = screen.getByLabelText(/password/i);
       const signInButton = screen.getByRole('button', { name: 'Sign In' });
->>>>>>> 4cd0458a
       
       await user.type(emailInput, 'test@example.com');
       await user.type(passwordInput, 'wrongpassword');
       await user.click(signInButton);
       
-<<<<<<< HEAD
-      await waitFor(() => {
-        expect(screen.getByText(/an error occurred/i)).toBeInTheDocument();
-      });
-=======
       expect(await screen.findByText('Incorrect password.')).toBeInTheDocument();
->>>>>>> 4cd0458a
     });
 
     it('validates required fields', async () => {
@@ -219,57 +179,26 @@
         </TestWrapper>
       );
       
-<<<<<<< HEAD
-      const signInButton = screen.getByRole('button', { name: /^sign in$/i });
-=======
       const signInButton = screen.getByRole('button', { name: 'Sign In' });
->>>>>>> 4cd0458a
       await user.click(signInButton);
       
       // Should not call signIn without required fields
       expect(mockSignIn).not.toHaveBeenCalled();
     });
 
-    it('shows loading state on buttons', async () => {
-      const user = userEvent.setup();
-      // Make signIn return a promise that we can control
-      let resolveSignIn: () => void;
-      const signInPromise = new Promise<void>((resolve) => {
-        resolveSignIn = resolve;
-      });
-      mockSignIn.mockReturnValueOnce(signInPromise);
-      
-      render(
-        <TestWrapper>
-          <AuthModal {...defaultProps} />
-        </TestWrapper>
-      );
-      
-<<<<<<< HEAD
-      const emailInput = screen.getByLabelText(/email/i);
-      const passwordInput = screen.getByLabelText(/password/i);
-      const signInButton = screen.getByRole('button', { name: /^sign in$/i });
-      
-      await user.type(emailInput, 'test@example.com');
-      await user.type(passwordInput, 'password123');
-      await user.click(signInButton);
-      
-      // Should show loading state
-      expect(screen.getByText(/loading/i)).toBeInTheDocument();
-      
-      // Resolve the promise to complete the test
-      resolveSignIn();
-      await waitFor(() => {
-        expect(screen.queryByText(/loading/i)).not.toBeInTheDocument();
-      });
-=======
+    it('disables form during loading', async () => {
+      render(
+        <TestWrapper authValue={{ ...mockAuthContextValue, loading: true }}>
+          <AuthModal {...defaultProps} />
+        </TestWrapper>
+      );
+      
       const submitButton = screen.getByRole('button', { name: /loading/i });
       expect(submitButton).toBeDisabled();
 
       // Inputs should also be disabled. Let's check one.
       const emailInput = screen.getByLabelText(/email address/i);
       expect(emailInput).toBeDisabled();
->>>>>>> 4cd0458a
     });
   });
 
@@ -285,26 +214,16 @@
       );
       
       // Switch to sign up
-<<<<<<< HEAD
-      await user.click(screen.getByText(/sign up/i));
-=======
       await user.click(screen.getByRole('button', { name: 'Sign up' }));
->>>>>>> 4cd0458a
       
       const emailInput = screen.getByLabelText(/email address/i);
       const passwordInput = screen.getByLabelText(/password/i);
       const displayNameInput = screen.getByLabelText(/display name/i);
       const signUpButton = screen.getByRole('button', { name: /create account/i });
       
-<<<<<<< HEAD
-      await user.type(emailInput, 'newuser@example.com');
-      await user.type(passwordInput, 'newpassword123');
-      await user.type(displayNameInput, 'New User');
-=======
       await user.type(displayNameInput, 'New User');
       await user.type(emailInput, 'newuser@example.com');
       await user.type(passwordInput, 'newpassword123');
->>>>>>> 4cd0458a
       await user.click(signUpButton);
       
       expect(mockSignUp).toHaveBeenCalledWith(
@@ -316,11 +235,7 @@
 
     it('shows error message on sign up failure', async () => {
       const user = userEvent.setup();
-<<<<<<< HEAD
-      mockSignUp.mockRejectedValueOnce(new Error('Email already exists'));
-=======
       mockSignUp.mockRejectedValueOnce({ code: 'auth/email-already-in-use' });
->>>>>>> 4cd0458a
       
       render(
         <TestWrapper>
@@ -329,34 +244,19 @@
       );
       
       // Switch to sign up
-<<<<<<< HEAD
-      await user.click(screen.getByText(/sign up/i));
-=======
       await user.click(screen.getByRole('button', { name: 'Sign up' }));
->>>>>>> 4cd0458a
       
       const emailInput = screen.getByLabelText(/email address/i);
       const passwordInput = screen.getByLabelText(/password/i);
       const displayNameInput = screen.getByLabelText(/display name/i);
       const signUpButton = screen.getByRole('button', { name: /create account/i });
       
-<<<<<<< HEAD
-      await user.type(emailInput, 'existing@example.com');
-      await user.type(passwordInput, 'password123');
-      await user.type(displayNameInput, 'User');
-      await user.click(signUpButton);
-      
-      await waitFor(() => {
-        expect(screen.getByText(/an error occurred/i)).toBeInTheDocument();
-      });
-=======
       await user.type(displayNameInput, 'User');
       await user.type(emailInput, 'existing@example.com');
       await user.type(passwordInput, 'password123');
       await user.click(signUpButton);
       
       expect(await screen.findByText('An account already exists with this email address.')).toBeInTheDocument();
->>>>>>> 4cd0458a
     });
 
     it('validates password requirements', async () => {
@@ -368,18 +268,10 @@
       );
       
       // Switch to sign up
-<<<<<<< HEAD
-      await user.click(screen.getByText(/sign up/i));
+      await user.click(screen.getByRole('button', { name: 'Sign up' }));
       
       const passwordInput = screen.getByLabelText(/password/i);
       await user.type(passwordInput, '123'); // Too short
-      await user.tab(); // Blur the input
-=======
-      await user.click(screen.getByRole('button', { name: 'Sign up' }));
-      
-      const passwordInput = screen.getByLabelText(/password/i);
-      await user.type(passwordInput, '123'); // Too short
->>>>>>> 4cd0458a
       
       // Should show password requirements or validation message
       const signUpButton = screen.getByRole('button', { name: /create account/i });
@@ -401,11 +293,7 @@
       );
       
       // Switch to forgot password
-<<<<<<< HEAD
-      await user.click(screen.getByText(/forgot.*password/i));
-=======
       await user.click(screen.getByRole('button', { name: /forgot your password/i }));
->>>>>>> 4cd0458a
       
       const emailInput = screen.getByLabelText(/email address/i);
       const resetButton = screen.getByRole('button', { name: /send reset email/i });
@@ -427,11 +315,7 @@
       );
       
       // Switch to forgot password
-<<<<<<< HEAD
-      await user.click(screen.getByText(/forgot.*password/i));
-=======
       await user.click(screen.getByRole('button', { name: /forgot your password/i }));
->>>>>>> 4cd0458a
       
       const emailInput = screen.getByLabelText(/email address/i);
       const resetButton = screen.getByRole('button', { name: /send reset email/i });
@@ -444,11 +328,7 @@
 
     it('shows error message on password reset failure', async () => {
       const user = userEvent.setup();
-<<<<<<< HEAD
-      mockResetPassword.mockRejectedValueOnce(new Error('User not found'));
-=======
       mockResetPassword.mockRejectedValueOnce({ code: 'auth/user-not-found' });
->>>>>>> 4cd0458a
       
       render(
         <TestWrapper>
@@ -457,11 +337,7 @@
       );
       
       // Switch to forgot password
-<<<<<<< HEAD
-      await user.click(screen.getByText(/forgot.*password/i));
-=======
       await user.click(screen.getByRole('button', { name: /forgot your password/i }));
->>>>>>> 4cd0458a
       
       const emailInput = screen.getByLabelText(/email address/i);
       const resetButton = screen.getByRole('button', { name: /send reset email/i });
@@ -469,13 +345,7 @@
       await user.type(emailInput, 'nonexistent@example.com');
       await user.click(resetButton);
       
-<<<<<<< HEAD
-      await waitFor(() => {
-        expect(screen.getByText(/an error occurred/i)).toBeInTheDocument();
-      });
-=======
       expect(await screen.findByText('No account found with this email address.')).toBeInTheDocument();
->>>>>>> 4cd0458a
     });
   });
 
@@ -490,74 +360,37 @@
         </TestWrapper>
       );
       
-<<<<<<< HEAD
-      const googleButton = screen.getByRole('button', { name: /continue with google/i });
-=======
-      const googleButton = screen.getByRole('button', { name: /sign in with google/i });
->>>>>>> 4cd0458a
-      await user.click(googleButton);
-      
-      expect(mockSignInWithGoogle).toHaveBeenCalledTimes(1);
-    });
-
-    it('shows error message on Google sign in failure', async () => {
-      const user = userEvent.setup();
-<<<<<<< HEAD
-      mockSignInWithGoogle.mockRejectedValueOnce(new Error('Google sign in failed'));
-=======
-      mockSignInWithGoogle.mockRejectedValueOnce({ code: 'auth/popup-closed-by-user' });
->>>>>>> 4cd0458a
-      
-      render(
-        <TestWrapper>
-          <AuthModal {...defaultProps} />
-        </TestWrapper>
-      );
-      
-<<<<<<< HEAD
-      const googleButton = screen.getByRole('button', { name: /continue with google/i });
-      await user.click(googleButton);
-      
-      await waitFor(() => {
-        expect(screen.getByText(/an error occurred/i)).toBeInTheDocument();
-      });
-=======
       const googleButton = screen.getByRole('button', { name: /sign in with google/i });
       await user.click(googleButton);
       
+      expect(mockSignInWithGoogle).toHaveBeenCalledTimes(1);
+    });
+
+    it('shows error message on Google sign in failure', async () => {
+      const user = userEvent.setup();
+      mockSignInWithGoogle.mockRejectedValueOnce({ code: 'auth/popup-closed-by-user' });
+      
+      render(
+        <TestWrapper>
+          <AuthModal {...defaultProps} />
+        </TestWrapper>
+      );
+      
+      const googleButton = screen.getByRole('button', { name: /sign in with google/i });
+      await user.click(googleButton);
+      
       expect(await screen.findByText('Sign-in was cancelled.')).toBeInTheDocument();
->>>>>>> 4cd0458a
-    });
-
-    it('handles Google sign in loading state', async () => {
-      const user = userEvent.setup();
-      let resolveGoogle: () => void;
-      const googlePromise = new Promise<void>((resolve) => {
-        resolveGoogle = resolve;
-      });
-      mockSignInWithGoogle.mockReturnValueOnce(googlePromise);
-      
-      render(
-        <TestWrapper>
-          <AuthModal {...defaultProps} />
-        </TestWrapper>
-      );
-      
-<<<<<<< HEAD
-      const googleButton = screen.getByRole('button', { name: /continue with google/i });
-      await user.click(googleButton);
-      
-      // Should be disabled during loading
-=======
+    });
+
+    it('disables Google button during loading', () => {
+      render(
+        <TestWrapper authValue={{ ...mockAuthContextValue, loading: true }}>
+          <AuthModal {...defaultProps} />
+        </TestWrapper>
+      );
+      
       const googleButton = screen.getByRole('button', { name: /sign in with google/i });
->>>>>>> 4cd0458a
       expect(googleButton).toBeDisabled();
-      
-      // Resolve to complete test
-      resolveGoogle();
-      await waitFor(() => {
-        expect(googleButton).not.toBeDisabled();
-      });
     });
   });
 
@@ -574,31 +407,18 @@
       expect(modal).toHaveAttribute('aria-labelledby');
     });
 
-<<<<<<< HEAD
-    it('renders with proper focus management', () => {
-=======
     it('focuses on the email input initially when signing in', () => {
->>>>>>> 4cd0458a
-      render(
-        <TestWrapper>
-          <AuthModal {...defaultProps} />
-        </TestWrapper>
-      );
-      
-<<<<<<< HEAD
-      const emailInput = screen.getByLabelText(/email/i);
-      expect(emailInput).toBeInTheDocument();
-      expect(emailInput).toHaveAttribute('type', 'email');
-    });
-
-    it('handles keyboard navigation', async () => {
-=======
+      render(
+        <TestWrapper>
+          <AuthModal {...defaultProps} />
+        </TestWrapper>
+      );
+      
       const emailInput = screen.getByLabelText(/email address/i);
       expect(emailInput).toHaveFocus();
     });
 
     it('focuses on the display name input initially when signing up', async () => {
->>>>>>> 4cd0458a
       const user = userEvent.setup();
       render(
         <TestWrapper>
@@ -623,22 +443,12 @@
       const emailInput = screen.getByLabelText(/email address/i);
       const passwordInput = screen.getByLabelText(/password/i);
       
-<<<<<<< HEAD
-      // Focus email input first
-      await user.click(emailInput);
-      
-      // Tab navigation
-=======
       expect(emailInput).toHaveFocus();
 
->>>>>>> 4cd0458a
       await user.tab();
       expect(passwordInput).toHaveFocus();
     });
 
-<<<<<<< HEAD
-    it('can be closed with close button', async () => {
-=======
     it('handles keyboard navigation correctly for sign up form', async () => {
       const user = userEvent.setup();
       render(
@@ -663,7 +473,6 @@
     });
 
     it('closes on Escape key', async () => {
->>>>>>> 4cd0458a
       const user = userEvent.setup();
       const onClose = vi.fn();
       render(
@@ -672,17 +481,11 @@
         </TestWrapper>
       );
       
-<<<<<<< HEAD
-      const closeButton = screen.getByRole('button', { name: /close/i });
-      await user.click(closeButton);
-=======
       await user.keyboard('{Escape}');
->>>>>>> 4cd0458a
       expect(onClose).toHaveBeenCalledTimes(1);
     });
 
-    it('provides proper labels for screen readers', async () => {
-      const user = userEvent.setup();
+    it('provides proper labels for screen readers', () => {
       render(
         <TestWrapper>
           <AuthModal {...defaultProps} />
@@ -693,11 +496,7 @@
       expect(screen.getByLabelText(/password/i)).toBeInTheDocument();
       
       // Switch to sign up to test display name
-<<<<<<< HEAD
-      await user.click(screen.getByText(/sign up/i));
-=======
       fireEvent.click(screen.getByRole('button', { name: 'Sign up' }));
->>>>>>> 4cd0458a
       expect(screen.getByLabelText(/display name/i)).toBeInTheDocument();
     });
   });
@@ -723,22 +522,13 @@
         </TestWrapper>
       );
       
-<<<<<<< HEAD
-      // Component should still render normally - Firebase initialization doesn't affect UI state
-      const signInButton = screen.getByRole('button', { name: /^sign in$/i });
-      expect(signInButton).toBeInTheDocument();
-=======
       const signInButton = screen.getByRole('button', { name: 'Sign In' });
       expect(signInButton).toBeDisabled();
->>>>>>> 4cd0458a
     });
 
     it('clears error messages when switching forms', async () => {
       const user = userEvent.setup();
-<<<<<<< HEAD
-=======
       mockSignIn.mockRejectedValueOnce({ code: 'auth/wrong-password' });
->>>>>>> 4cd0458a
       render(
         <TestWrapper>
           <AuthModal {...defaultProps} />
@@ -746,13 +536,6 @@
       );
       
       // Create an error in sign in
-<<<<<<< HEAD
-      const signInButton = screen.getByRole('button', { name: /^sign in$/i });
-      await user.click(signInButton);
-      
-      // Switch to sign up
-      await user.click(screen.getByText(/sign up/i));
-=======
       await user.type(screen.getByLabelText(/email address/i), 'test@example.com');
       await user.type(screen.getByLabelText(/password/i), 'wrongpassword');
       await user.click(screen.getByRole('button', { name: 'Sign In' }));
@@ -760,20 +543,11 @@
       
       // Switch to sign up
       await user.click(screen.getByRole('button', { name: 'Sign up' }));
->>>>>>> 4cd0458a
       
       // Error should be cleared
       expect(screen.queryByText('Incorrect password.')).not.toBeInTheDocument();
     });
 
-<<<<<<< HEAD
-    it('handles form submission properly', async () => {
-      const user = userEvent.setup();
-      mockSignIn.mockResolvedValueOnce(undefined);
-      
-      render(
-        <TestWrapper>
-=======
     it('prevents form submission during loading', async () => {
       const user = userEvent.setup();
 
@@ -785,24 +559,12 @@
 
       const { rerender } = render(
         <TestWrapper authValue={{ ...mockAuthContextValue, loading: false }}>
->>>>>>> 4cd0458a
-          <AuthModal {...defaultProps} />
-        </TestWrapper>
-      );
-      
-      const emailInput = screen.getByLabelText(/email address/i);
-      const passwordInput = screen.getByLabelText(/password/i);
-<<<<<<< HEAD
-      const signInButton = screen.getByRole('button', { name: /^sign in$/i });
-      
-      await user.type(emailInput, 'test@example.com');
-      await user.type(passwordInput, 'password123');
-      await user.click(signInButton);
-      
-      await waitFor(() => {
-        expect(mockSignIn).toHaveBeenCalled();
-      });
-=======
+          <AuthModal {...defaultProps} />
+        </TestWrapper>
+      );
+      
+      const emailInput = screen.getByLabelText(/email address/i);
+      const passwordInput = screen.getByLabelText(/password/i);
       const signInButton = screen.getByRole('button', { name: 'Sign In' });
       
       await user.type(emailInput, 'test@example.com');
@@ -824,13 +586,11 @@
       // A second click should not trigger the mock again because the button is disabled
       await user.click(loadingButton);
       expect(mockSignIn).toHaveBeenCalledTimes(1);
->>>>>>> 4cd0458a
     });
   });
 
   describe('Form Validation', () => {
-    it('validates email format', async () => {
-      const user = userEvent.setup();
+    it('validates email format', () => {
       render(
         <TestWrapper>
           <AuthModal {...defaultProps} />
@@ -838,41 +598,29 @@
       );
       
       const emailInput = screen.getByLabelText(/email/i);
-      await user.type(emailInput, 'invalid-email');
-      await user.tab(); // Blur the input
-      
-<<<<<<< HEAD
-      const signInButton = screen.getByRole('button', { name: /^sign in$/i });
-      await user.click(signInButton);
-=======
+      fireEvent.change(emailInput, { target: { value: 'invalid-email' } });
+      fireEvent.blur(emailInput);
+      
       const signInButton = screen.getByRole('button', { name: 'Sign In' });
       fireEvent.click(signInButton);
->>>>>>> 4cd0458a
       
       expect(mockSignIn).not.toHaveBeenCalled();
     });
 
-    it('handles empty form submission', async () => {
-      const user = userEvent.setup();
-      render(
-        <TestWrapper>
-          <AuthModal {...defaultProps} />
-        </TestWrapper>
-      );
-      
-<<<<<<< HEAD
-      const signInButton = screen.getByRole('button', { name: /^sign in$/i });
-      await user.click(signInButton);
-=======
+    it('handles empty form submission', () => {
+      render(
+        <TestWrapper>
+          <AuthModal {...defaultProps} />
+        </TestWrapper>
+      );
+      
       const signInButton = screen.getByRole('button', { name: 'Sign In' });
       fireEvent.click(signInButton);
->>>>>>> 4cd0458a
       
       expect(mockSignIn).not.toHaveBeenCalled();
     });
 
-    it('validates display name in sign up', async () => {
-      const user = userEvent.setup();
+    it('validates display name in sign up', () => {
       render(
         <TestWrapper>
           <AuthModal {...defaultProps} />
@@ -880,20 +628,16 @@
       );
       
       // Switch to sign up
-<<<<<<< HEAD
-      await user.click(screen.getByText(/sign up/i));
-=======
       fireEvent.click(screen.getByRole('button', { name: 'Sign up' }));
->>>>>>> 4cd0458a
       
       const emailInput = screen.getByLabelText(/email/i);
       const passwordInput = screen.getByLabelText(/password/i);
       const signUpButton = screen.getByRole('button', { name: /create account/i });
       
-      await user.type(emailInput, 'test@example.com');
-      await user.type(passwordInput, 'password123');
+      fireEvent.change(emailInput, { target: { value: 'test@example.com' } });
+      fireEvent.change(passwordInput, { target: { value: 'password123' } });
       // Leave display name empty
-      await user.click(signUpButton);
+      fireEvent.click(signUpButton);
       
       expect(mockSignUp).not.toHaveBeenCalled();
     });
