
export enum InteractionType {
  // Existing types
  SHOW_HOTSPOT = 'SHOW_HOTSPOT',
  HIDE_HOTSPOT = 'HIDE_HOTSPOT',
  PULSE_HOTSPOT = 'PULSE_HOTSPOT',
  SHOW_MESSAGE = 'SHOW_MESSAGE',
  PAN_ZOOM_TO_HOTSPOT = 'PAN_ZOOM_TO_HOTSPOT',
  HIGHLIGHT_HOTSPOT = 'HIGHLIGHT_HOTSPOT',
  
  // Enhanced types
  SHOW_TEXT = 'SHOW_TEXT',
  SHOW_IMAGE = 'SHOW_IMAGE',
  PAN_ZOOM = 'PAN_ZOOM',
  SPOTLIGHT = 'SPOTLIGHT',
  QUIZ = 'QUIZ',
  PULSE_HIGHLIGHT = 'PULSE_HIGHLIGHT',
  PLAY_AUDIO = 'PLAY_AUDIO',
  PLAY_VIDEO = 'PLAY_VIDEO',
  
  // Media interaction types
  SHOW_VIDEO = 'SHOW_VIDEO',
  SHOW_AUDIO_MODAL = 'SHOW_AUDIO_MODAL',
  SHOW_IMAGE_MODAL = 'SHOW_IMAGE_MODAL',
  SHOW_YOUTUBE = 'SHOW_YOUTUBE'
}


export type HotspotSize = 'small' | 'medium' | 'large';

export interface HotspotData {
  id: string;
  x: number; // percentage 0-100
  y: number; // percentage 0-100
  title: string;
  description: string;
  color?: string; // e.g., 'bg-red-500'
  backgroundColor?: string; // e.g., 'bg-red-500' - alias for color for mobile editor compatibility
  size?: HotspotSize; // Size of the hotspot marker, defaults to 'medium'
  link?: string; // Optional link URL for hotspot
}

// Base Event interface
interface BaseEvent {
  id: string;
  hotspotId: string;
  type: 'spotlight' | 'pan-zoom' | 'text' | 'media' | 'goto' | 'question';
  title?: string;
}

// Position and Size interfaces
export interface Position {
  x: number;
  y: number;
}

export interface Size {
  width: number;
  height: number;
}

// Specific Event types for reference integration
export interface SpotlightEvent extends BaseEvent {
  type: 'spotlight';
  position: Position;
  size: Size;
  shape: 'circle' | 'rectangle';
  opacity?: number;
}

export interface PanZoomEvent extends BaseEvent {
  type: 'pan-zoom';
  targetX: number;
  targetY: number;
  zoom: number;
}

export interface TextEvent extends BaseEvent {
  type: 'text';
  content: string;
  modalPosition: Position | 'center';
  modalSize?: Size;
}

export interface MediaEvent extends BaseEvent {
  type: 'media';
  url: string;
  mediaType: 'image' | 'video' | 'youtube';
  modalPosition: Position | 'center';
  modalSize?: Size;
}

export interface GoToEvent extends BaseEvent {
  type: 'goto';
  targetHotspotId: string;
}

export interface QuestionEvent extends BaseEvent {
  type: 'question';
  question: string;
  options: string[];
  correctAnswer: number;
  modalPosition: Position | 'center';
  modalSize?: Size;
}

export type Event = SpotlightEvent | PanZoomEvent | TextEvent | MediaEvent | GoToEvent | QuestionEvent;

export interface TimelineEventData {
  id: string;
  step: number; // Sequence number, 1-indexed
  name: string;
  type: InteractionType;
  
  targetId?: string; // ID of HotspotData
  message?: string;
  duration?: number; // in ms, for timed events like pulse
  
  // Enhanced zoom properties
  zoomFactor?: number; // For PAN_ZOOM_TO_HOTSPOT, e.g., 2 for 2x zoom, defaults to 2
  
  // Enhanced spotlight properties
  highlightRadius?: number; // For HIGHLIGHT_HOTSPOT, in pixels on original image for clear area, defaults to 60
  highlightShape?: 'circle' | 'rectangle' | 'oval'; // Shape of the highlight area, defaults to 'circle'
  dimPercentage?: number; // Percentage of dimming for highlight overlay (0-100), defaults to 70
  spotlightX?: number; // Percentage position
  spotlightY?: number; // Percentage position
  spotlightWidth?: number; // Pixels
  spotlightHeight?: number; // Pixels
  
  // New properties for enhanced events
  textContent?: string;
  textPosition?: 'top' | 'bottom' | 'left' | 'right' | 'center';
  textX?: number; // Text box X position (percentage)
  textY?: number; // Text box Y position (percentage)
  textWidth?: number; // Text box width (pixels)
  textHeight?: number; // Text box height (pixels)
  quizQuestion?: string;
  quizOptions?: string[];
  quizCorrectAnswer?: number;
  quizExplanation?: string;
  quizShuffleOptions?: boolean;
  mediaType?: 'image' | 'youtube' | 'mp4' | 'audio';
  mediaUrl?: string;
  
  // Additional properties for new interaction types
  imageUrl?: string;
  caption?: string;
  zoomLevel?: number;
  smooth?: boolean;
  radius?: number;
  intensity?: number;
  audioUrl?: string;
  volume?: number;
  
  // Media modal properties
  videoUrl?: string;
  youtubeVideoId?: string;
  youtubeStartTime?: number;
  youtubeEndTime?: number;
  autoplay?: boolean;
  loop?: boolean;
  poster?: string;
  artist?: string;
  
  // Reference code integration properties
  shape?: 'circle' | 'rectangle';
  opacity?: number;
  position?: Position;
  size?: Size;
  targetX?: number;
  targetY?: number;
  zoom?: number;
  content?: string;
  modalPosition?: Position | 'center';
  modalSize?: Size;
  url?: string;
  targetHotspotId?: string;
  question?: string;
  options?: string[];
  correctAnswer?: number;
  
  // ADD these new properties for enhanced positioning system
  positioningVersion?: 'enhanced' | 'legacy'; // Track which positioning system was used
  constraintsApplied?: boolean; // Whether positioning constraints were applied
}

// New interface for managing multiple simultaneous events
export interface HotspotEventGroup {
  id: string;
  step: number;
  name: string;
  targetId: string;
  events: TimelineEventData[]; // Multiple events that happen simultaneously
}

export interface InteractiveModuleState {
  backgroundImage?: string; // URL for image or video
  backgroundType?: 'image' | 'video'; // Defaults to 'image' if undefined
  backgroundVideoType?: 'youtube' | 'mp4'; // Relevant if backgroundType is 'video'
  hotspots?: HotspotData[]; // Made optional for deferred loading
  timelineEvents?: TimelineEventData[]; // Made optional for deferred loading
<<<<<<< HEAD
  imageFitMode?: 'cover' | 'contain' | 'fill'; // Keep for images and potentially for video letter/pillarboxing
=======
  imageFitMode?: 'cover' | 'contain' | 'fill'; // Image display mode
  viewerModes?: {
    explore?: boolean;
    selfPaced?: boolean;
    timed?: boolean;
  };
>>>>>>> 054a3e61
}

// Stored in simulated Drive (module_data.json within project folder)
export interface StoredInteractiveModuleData {
  hotspots: HotspotData[];
  timelineEvents: TimelineEventData[];
  backgroundImageFileId?: string; // Reference to the image file in simulated Drive
  imageFitMode?: 'cover' | 'contain' | 'fill'; // Image display mode
}

export interface Project {
  id: string; // Corresponds to the Drive Folder ID
  title: string;
  description: string;
  thumbnailUrl?: string; // Base64 string of the background image, for card display
  interactiveData: InteractiveModuleState; // Contains resolved backgroundImage (base64)
}

export interface ImageTransformState {
  scale: number;
  translateX: number;
  translateY: number;
  targetHotspotId?: string;
}<|MERGE_RESOLUTION|>--- conflicted
+++ resolved
@@ -200,16 +200,12 @@
   backgroundVideoType?: 'youtube' | 'mp4'; // Relevant if backgroundType is 'video'
   hotspots?: HotspotData[]; // Made optional for deferred loading
   timelineEvents?: TimelineEventData[]; // Made optional for deferred loading
-<<<<<<< HEAD
   imageFitMode?: 'cover' | 'contain' | 'fill'; // Keep for images and potentially for video letter/pillarboxing
-=======
-  imageFitMode?: 'cover' | 'contain' | 'fill'; // Image display mode
   viewerModes?: {
     explore?: boolean;
     selfPaced?: boolean;
     timed?: boolean;
   };
->>>>>>> 054a3e61
 }
 
 // Stored in simulated Drive (module_data.json within project folder)
