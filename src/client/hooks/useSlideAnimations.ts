import { useAnimationControls, AnimationDefinition } from 'framer-motion';
import { useState, useCallback, useRef, useEffect } from 'react';

export interface AnimationSequence {
  id: string;
  elementId: string;
  variant: string;
  delay: number;
  duration: number;
}

export interface SlideAnimationState {
  isPlaying: boolean;
  currentSequence: AnimationSequence | null;
  progress: number;
  hasCompleted: boolean;
}

/**
 * useSlideAnimations - Hook for managing slide animation state and sequencing
 */
export const useSlideAnimations = () => {
  const [animationState, setAnimationState] = useState<SlideAnimationState>({
    isPlaying: false,
    currentSequence: null,
    progress: 0,
    hasCompleted: false
  });

  const animationControls = useAnimationControls();
  const sequenceTimeoutRef = useRef<NodeJS.Timeout | null>(null);
  const animationSequenceRef = useRef<AnimationSequence[]>([]);

  // Play a sequence of animations
  const playAnimationSequence = useCallback(async (sequences: AnimationSequence[]) => {
    animationSequenceRef.current = sequences;
    setAnimationState(prev => ({
      ...prev,
      isPlaying: true,
      progress: 0,
      hasCompleted: false
    }));

    for (let i = 0; i < sequences.length; i++) {
      const sequence = sequences[i];
      if (!sequence) continue;
      
      setAnimationState(prev => ({
        ...prev,
        currentSequence: sequence,
        progress: (i / sequences.length) * 100
      }));

      // Wait for delay before starting animation
      if (sequence.delay > 0) {
        await new Promise(resolve => {
          sequenceTimeoutRef.current = setTimeout(resolve, sequence.delay);
        });
      }

      // Trigger animation for specific element
      await animationControls.start({
        opacity: 1,
        scale: 1,
        x: 0,
        y: 0,
        transition: {
          duration: sequence.duration / 1000,
          ease: "easeInOut"
        }
      });
    }

    setAnimationState(prev => ({
      ...prev,
      isPlaying: false,
      currentSequence: null,
      progress: 100,
      hasCompleted: true
    }));
  }, [animationControls]);

  // Stop animation sequence
  const stopAnimationSequence = useCallback(() => {
    if (sequenceTimeoutRef.current) {
      clearTimeout(sequenceTimeoutRef.current);
      sequenceTimeoutRef.current = null;
    }

    animationControls.stop();
    setAnimationState(prev => ({
      ...prev,
      isPlaying: false,
      currentSequence: null
    }));
  }, [animationControls]);

  // Reset animation state
  const resetAnimations = useCallback(() => {
    stopAnimationSequence();
    setAnimationState({
      isPlaying: false,
      currentSequence: null,
      progress: 0,
      hasCompleted: false
    });
  }, [stopAnimationSequence]);

  // Play single animation
  const playAnimation = useCallback(async (
    variant: string,
    duration: number = 300,
    delay: number = 0
  ) => {
    const sequence: AnimationSequence = {
      id: `single-${Date.now()}`,
      elementId: 'single',
      variant,
      delay,
      duration
    };

    await playAnimationSequence([sequence]);
  }, [playAnimationSequence]);

  // Cleanup on unmount
  useEffect(() => {
    return () => {
      if (sequenceTimeoutRef.current) {
        clearTimeout(sequenceTimeoutRef.current);
      }
    };
  }, []);

  return {
    animationState,
    animationControls,
    playAnimationSequence,
    stopAnimationSequence,
    resetAnimations,
    playAnimation
  };
};

/**
 * useElementAnimation - Hook for individual element animations
 */
export const useElementAnimation = (elementId: string) => {
  const [isVisible, setIsVisible] = useState(false);
  const [isAnimating, setIsAnimating] = useState(false);
  const controls = useAnimationControls();

  const show = useCallback(async (variant: string = 'fade', duration: number = 300) => {
    setIsAnimating(true);
    setIsVisible(true);

    await controls.start({
      opacity: 1,
      scale: 1,
      transition: {
        duration: duration / 1000,
        ease: "easeOut"
      }
    });

    setIsAnimating(false);
  }, [controls]);

  const hide = useCallback(async (duration: number = 300) => {
    setIsAnimating(true);

    await controls.start({
      opacity: 0,
      scale: 0.8,
      transition: {
        duration: duration / 1000,
        ease: "easeIn"
      }
    });

    setIsVisible(false);
    setIsAnimating(false);
  }, [controls]);

  const animate = useCallback(async (animation: AnimationDefinition) => {
    setIsAnimating(true);
    await controls.start(animation);
    setIsAnimating(false);
  }, [controls]);

  return {
    isVisible,
    isAnimating,
    controls,
    show,
    hide,
    animate
  };
};

/**
 * useSequencedAnimations - Hook for managing multiple element animations in sequence
 */
export const useSequencedAnimations = () => {
  const [activeElements, setActiveElements] = useState<Set<string>>(new Set());
  const [sequenceProgress, setSequenceProgress] = useState(0);

  const animateElementsInSequence = useCallback(async (
    elementIds: string[],
    staggerDelay: number = 100
  ) => {
    setSequenceProgress(0);
    
    for (let i = 0; i < elementIds.length; i++) {
      const elementId = elementIds[i];
      if (!elementId) continue;
      
      setActiveElements(prev => new Set([...prev, elementId]));
      setSequenceProgress(((i + 1) / elementIds.length) * 100);
      
      if (i < elementIds.length - 1) {
<<<<<<< HEAD
        await new Promise(resolve => { setTimeout(resolve, staggerDelay); });
=======
        await new Promise(resolve => {
          setTimeout(resolve, staggerDelay);
        });
>>>>>>> 8cc24f71
      }
    }
  }, []);

  const resetSequence = useCallback(() => {
    setActiveElements(new Set());
    setSequenceProgress(0);
  }, []);

  return {
    activeElements,
    sequenceProgress,
    animateElementsInSequence,
    resetSequence
  };
};

export default useSlideAnimations;<|MERGE_RESOLUTION|>--- conflicted
+++ resolved
@@ -219,13 +219,9 @@
       setSequenceProgress(((i + 1) / elementIds.length) * 100);
       
       if (i < elementIds.length - 1) {
-<<<<<<< HEAD
-        await new Promise(resolve => { setTimeout(resolve, staggerDelay); });
-=======
         await new Promise(resolve => {
           setTimeout(resolve, staggerDelay);
         });
->>>>>>> 8cc24f71
       }
     }
   }, []);
