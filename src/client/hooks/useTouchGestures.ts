--- conflicted
+++ resolved
@@ -160,23 +160,6 @@
     }
   };
 
-<<<<<<< HEAD
-  const handlePinchMove = (e: React.TouchEvent<HTMLDivElement>) => {
-    const touches = e.nativeEvent.touches;
-    if (touches.length === 2 && isPinchingRef.current) {
-      const touch1 = touches.item(0);
-      const touch2 = touches.item(1);
-      if (touch1 && touch2) {
-        const newDistance = getTouchDistance(touch1, touch2);
-        const scale = newDistance / initialPinchDistanceRef.current;
-        setImageTransform((prev) => ({ ...prev, scale: prev.scale * scale }));
-        initialPinchDistanceRef.current = newDistance;
-      }
-    }
-  };
-
-=======
->>>>>>> 2e6d812d
   const handlePinchEnd = () => {
     isPinchingRef.current = false;
   };
@@ -338,8 +321,6 @@
   }, [imageTransform, setImageTransform, setIsTransforming, minScale, maxScale, doubleTapZoomFactor, imageContainerRef, isDragging, isEditing, isDragActive, cleanupGesture, disabled, viewportBounds]);
 
   const handleTouchMoveInternal = useCallback((e: React.TouchEvent<HTMLDivElement>) => {
-<<<<<<< HEAD
-=======
     // Inline pinch move logic to avoid circular dependency
     const pinchTouches = e.nativeEvent.touches;
     if (pinchTouches.length === 2 && isPinchingRef.current) {
@@ -352,8 +333,6 @@
         initialPinchDistanceRef.current = newDistance;
       }
     }
-    
->>>>>>> 2e6d812d
     const target = e.target as HTMLElement;
     const isHotspotElement = target?.closest('[data-hotspot-id]') ||
     target?.hasAttribute('data-hotspot-id') ||
@@ -531,11 +510,7 @@
       gestureState.lastMoveTimestamp = currentTimestamp;
 
     }
-<<<<<<< HEAD
-  }, [setImageTransform, minScale, maxScale, imageContainerRef, isDragging, isEditing, isDragActive, imageTransform, disabled, handlePinchMove, viewportBounds]); // Added imageTransform and disabled dependency
-=======
   }, [setImageTransform, minScale, maxScale, imageContainerRef, isDragging, isEditing, isDragActive, imageTransform, viewportBounds]);
->>>>>>> 2e6d812d
 
   // Create throttled touch move handler only once
   const handleTouchMove = useCallback((e: React.TouchEvent<HTMLDivElement>) => {
@@ -674,13 +649,9 @@
       // Ensure final state is validated
       setImageTransform((t) => getValidatedTransform(t, { minScale, maxScale }, viewportBounds));
     }
-<<<<<<< HEAD
-  }, [animateStep, setIsTransforming, viewportBounds, minScale, maxScale, setImageTransform]);
-=======
     // Dependencies excluded per ESLint analysis
     // eslint-disable-next-line react-hooks/exhaustive-deps
   }, [animateStep, setIsTransforming, viewportBounds]);
->>>>>>> 2e6d812d
 
   const handleTouchEnd = useCallback((e: React.TouchEvent<HTMLDivElement>) => {
     if (disabled) return;
@@ -783,15 +754,6 @@
         throttledTouchMoveRef.current = null;
       }
       // Cancel any ongoing animation frames
-<<<<<<< HEAD
-      if (gestureState.animationFrameId) {
-        cancelAnimationFrame(gestureState.animationFrameId);
-        gestureState.animationFrameId = null;
-      }
-      if (gestureState.moveAnimationId) {
-        cancelAnimationFrame(gestureState.moveAnimationId);
-        gestureState.moveAnimationId = null;
-=======
       const currentGestureState = gestureStateRef;
       if (currentGestureState.current.animationFrameId) {
         cancelAnimationFrame(currentGestureState.current.animationFrameId);
@@ -800,7 +762,6 @@
       if (currentGestureState.current.moveAnimationId) {
         cancelAnimationFrame(currentGestureState.current.moveAnimationId);
         currentGestureState.current.moveAnimationId = null;
->>>>>>> 2e6d812d
       }
       // Reset gesture state
       cleanupGesture();
