--- conflicted
+++ resolved
@@ -68,26 +68,6 @@
       }, duration);
     }
   }, [setEventInactive]);
-<<<<<<< HEAD
-
-  /**
-   * Mark event as inactive, allowing user gestures
-   */
-  const setEventInactive = useCallback(() => {
-    if (eventTimeoutRef.current) {
-      clearTimeout(eventTimeoutRef.current);
-      eventTimeoutRef.current = null;
-    }
-
-    setState({
-      isEventActive: false,
-      activeEventType: null,
-      activeEventId: null,
-      blockUserGestures: false
-    });
-  }, []);
-=======
->>>>>>> 86be8f39
 
   /**
    * Check if user gestures should be blocked
