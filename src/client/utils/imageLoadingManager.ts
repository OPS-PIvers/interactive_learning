// Image Loading Manager with deduplication and error handling
// Prevents multiple simultaneous requests for the same image URL

interface ImageLoadRequest {
  url: string;
  promise: Promise<HTMLImageElement>;
  timestamp: number;
}

class ImageLoadingManager {
  private static instance: ImageLoadingManager;
  private loadingRequests: Map<string, ImageLoadRequest> = new Map();
  private failedUrls: Set<string> = new Set();
  private cache: Map<string, HTMLImageElement> = new Map();

  // Cache configuration
  private readonly CACHE_DURATION = 5 * 60 * 1000; // 5 minutes
  private readonly MAX_CACHE_SIZE = 50;
  private readonly FAILED_URL_TIMEOUT = 30 * 1000; // 30 seconds before retry

  private constructor() {
    // Cleanup expired entries periodically
    setInterval(() => this.cleanup(), 60 * 1000); // Every minute
  }

  static getInstance(): ImageLoadingManager {
    if (!ImageLoadingManager.instance) {
      ImageLoadingManager.instance = new ImageLoadingManager();
    }
    return ImageLoadingManager.instance;
  }

  async loadImage(url: string, options: {
    timeout?: number;
    retryAttempts?: number;
    retryDelay?: number;
  } = {}): Promise<HTMLImageElement> {
    const {
      timeout = 10000,
      retryAttempts = 2,
      retryDelay = 1000
    } = options;

    // Check if URL recently failed
    if (this.failedUrls.has(url)) {
      throw new Error(`Image load failed recently for URL: ${url}`);
    }

    // Check cache first
    const cached = this.cache.get(url);
    if (cached) {
      return cached;
    }

    // Check if already loading
    const existing = this.loadingRequests.get(url);
    if (existing) {
      return existing.promise;
    }

    // Create new load request
    const promise = this.createLoadPromise(url, timeout, retryAttempts, retryDelay);

    this.loadingRequests.set(url, {
      url,
      promise,
      timestamp: Date.now()
    });

    try {
      const image = await promise;

      // Cache the successful result
      this.cache.set(url, image);
      this.limitCacheSize();

      return image;
    } catch (error) {
      // Mark URL as failed temporarily
      this.failedUrls.add(url);
      setTimeout(() => {
        this.failedUrls.delete(url);
      }, this.FAILED_URL_TIMEOUT);

      throw error;
    } finally {
      // Remove from loading requests
      this.loadingRequests.delete(url);
    }
  }

  private async createLoadPromise(
  url: string,
  timeout: number,
  retryAttempts: number,
  retryDelay: number)
  : Promise<HTMLImageElement> {
    let lastError: Error | null = null;

    for (let attempt = 0; attempt <= retryAttempts; attempt++) {
      try {
        return await this.loadSingleImage(url, timeout);
      } catch (error) {
        lastError = error as Error;

        if (attempt < retryAttempts) {
          // Wait before retry with exponential backoff
          const delay = retryDelay * Math.pow(2, attempt);
<<<<<<< HEAD
          await new Promise((resolve) => {setTimeout(resolve, delay);});
=======
          await new Promise(resolve => setTimeout(resolve, delay));
>>>>>>> 86be8f39
        }
      }
    }

    throw lastError || new Error(`Failed to load image after ${retryAttempts + 1} attempts`);
  }

  private loadSingleImage(url: string, timeout: number): Promise<HTMLImageElement> {
    return new Promise((resolve, reject) => {
      const img = new Image();
      let timeoutId: NodeJS.Timeout | null = null;
      let isResolved = false;

      const cleanup = () => {
        if (timeoutId) {
          clearTimeout(timeoutId);
          timeoutId = null;
        }
        img.onload = null;
        img.onerror = null;
        img.onabort = null;
      };

      const handleSuccess = () => {
        if (isResolved) return;
        isResolved = true;
        cleanup();
        resolve(img);
      };

      const handleError = (error: string | Event) => {
        if (isResolved) return;
        isResolved = true;
        cleanup();

        const errorMessage = typeof error === 'string' ?
        error :
        `Failed to load image: ${url}`;

        // This matches the console output we're seeing
        reject(new Error(errorMessage));
      };

      // Set up timeout
      timeoutId = setTimeout(() => {
        handleError(`Image load timeout after ${timeout}ms`);
      }, timeout);

      // Set up event handlers
      img.onload = handleSuccess;
      img.onerror = (event) => handleError(event);
      img.onabort = () => handleError('Image load aborted');

      // Handle CORS for cross-origin images
      img.crossOrigin = 'anonymous';

      // Start loading
      img.src = url;
    });
  }

  private cleanup() {
    const now = Date.now();

    // Clean up expired loading requests
    for (const [url, request] of this.loadingRequests.entries()) {
      if (now - request.timestamp > this.CACHE_DURATION) {
        this.loadingRequests.delete(url);
      }
    }

    // Clean up cache if it's too large
    this.limitCacheSize();
  }

  private limitCacheSize() {
    if (this.cache.size > this.MAX_CACHE_SIZE) {
      // Remove oldest entries (simple FIFO)
      const entries = Array.from(this.cache.entries());
      const toRemove = entries.slice(0, entries.length - this.MAX_CACHE_SIZE);

      for (const [url] of toRemove) {
        this.cache.delete(url);
      }
    }
  }

  // Clear cache and failed URLs (useful for testing or memory management)
  clearCache() {
    this.cache.clear();
    this.failedUrls.clear();
  }

  // Get loading statistics
  getStats() {
    return {
      cacheSize: this.cache.size,
      activeLoads: this.loadingRequests.size,
      failedUrls: this.failedUrls.size
    };
  }
}

// Export singleton instance
export const imageLoadingManager = ImageLoadingManager.getInstance();

// Convenience function for loading images with deduplication
export function loadImageSafely(url: string, options?: {
  timeout?: number;
  retryAttempts?: number;
  retryDelay?: number;
}): Promise<HTMLImageElement> {
  return imageLoadingManager.loadImage(url, options);
}<|MERGE_RESOLUTION|>--- conflicted
+++ resolved
@@ -106,11 +106,7 @@
         if (attempt < retryAttempts) {
           // Wait before retry with exponential backoff
           const delay = retryDelay * Math.pow(2, attempt);
-<<<<<<< HEAD
-          await new Promise((resolve) => {setTimeout(resolve, delay);});
-=======
-          await new Promise(resolve => setTimeout(resolve, delay));
->>>>>>> 86be8f39
+          await new Promise(resolve => { setTimeout(resolve, delay); });
         }
       }
     }
