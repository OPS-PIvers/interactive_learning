--- conflicted
+++ resolved
@@ -120,18 +120,11 @@
   file: File,
   onProgress: (progress: number) => void
 ): Promise<string> => {
-<<<<<<< HEAD
-  // Simulate upload progress
-  for (let progress = 0; progress <= 100; progress += 10) {
-    await new Promise((resolve) => setTimeout(resolve, 100));
-    onProgress(progress);
-=======
   try {
     const downloadUrl = await appScriptProxy.uploadFile(file, onProgress);
     return downloadUrl;
   } catch (error) {
     console.error('Error uploading file with progress:', error);
     throw error;
->>>>>>> f874400a
   }
 };