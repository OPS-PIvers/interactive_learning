--- conflicted
+++ resolved
@@ -58,15 +58,10 @@
     window.addEventListener('online', this.boundUpdateState);
     window.addEventListener('offline', this.boundUpdateState);
     if ('connection' in navigator) {
-<<<<<<< HEAD
-      this.connection = (navigator as any).connection;
-      this.connection?.addEventListener('change', this.boundUpdateState);
-=======
       this.connection = (navigator as ExtendedNavigator).connection;
       if (this.connection) {
-        this.connection.addEventListener('change', this.boundUpdateNetworkState);
+        this.connection.addEventListener('change', this.boundUpdateState);
       }
->>>>>>> dfba86a5
     }
   }
 
