import React, { useState, useCallback, useRef, useEffect, useMemo } from 'react';
import { TimelineEventData } from '../../shared/types';
import { Z_INDEX } from '../constants/interactionConstants';
import { throttle } from '../utils/asyncUtils';

interface PanZoomPreviewOverlayProps {
  event: TimelineEventData;
  onUpdate: (event: TimelineEventData) => void;
  containerBounds: { width: number; height: number; left: number; top: number } | null;
}

// Calculate the viewable area size based on zoom level
// Higher zoom = smaller viewable area (more zoomed in)
const calculateViewableSize = (containerSize: number, zoomLevel: number) => {
  return containerSize / zoomLevel;
};

const PanZoomPreviewOverlay: React.FC<PanZoomPreviewOverlayProps> = ({
  event,
  onUpdate,
  containerBounds
}) => {
  const [isDragging, setIsDragging] = useState(false);
  const [isResizing, setIsResizing] = useState(false);
  const [isZoomSliding, setIsZoomSliding] = useState(false);
  const [dragStart, setDragStart] = useState({ x: 0, y: 0 });
  const overlayRef = useRef<HTMLDivElement>(null);
  const sliderRef = useRef<HTMLInputElement>(null);

  // Get current zoom area properties with defaults
  const zoom = event.zoomLevel || event.zoomFactor || event.zoom || 2;
  
<<<<<<< HEAD
  // Calculate the viewable area size based on zoom level
  // Higher zoom = smaller viewable area (more zoomed in)
  const calculateViewableSize = useCallback((containerSize: number, zoomLevel: number) => {
    return containerSize / zoomLevel;
  }, []);
  
=======
>>>>>>> 2e6d812d
  const zoomArea = useMemo(() => ({
    x: event.targetX || 50,
    y: event.targetY || 50,
    // Size is calculated based on zoom level and container bounds
    width: containerBounds ? calculateViewableSize(containerBounds.width, zoom) : 200,
    height: containerBounds ? calculateViewableSize(containerBounds.height, zoom) : 150,
    zoom: zoom
<<<<<<< HEAD
  }), [event, containerBounds, zoom, calculateViewableSize]);
=======
  }), [event, containerBounds, zoom]);
>>>>>>> 2e6d812d

  const handleMouseDown = useCallback((e: React.MouseEvent, action: 'drag' | 'resize') => {
    e.preventDefault();
    e.stopPropagation();
    
    if (action === 'drag') {
      setIsDragging(true);
    } else {
      setIsResizing(true);
    }
    
    setDragStart({ x: e.clientX, y: e.clientY });
  }, []);

  const handleZoomChange = useCallback((newZoom: number) => {
    // Direct update for slider changes, as they are usually less frequent or handled by slider's own mechanism
    onUpdate({
      ...event,
      zoomLevel: newZoom,
      zoomFactor: newZoom,
      zoom: newZoom
    });
  }, [event, onUpdate]);

  const throttledUpdate = useMemo(() => {
    return throttle((updatedEvent: unknown) => {
      onUpdate(updatedEvent as TimelineEventData);
    }, 50); // Throttle to 50ms
  }, [onUpdate]);

  const handleMouseMove = useCallback((e: MouseEvent) => {
    if (!containerBounds || (!isDragging && !isResizing)) return;

    const deltaX = e.clientX - dragStart.x;
    const deltaY = e.clientY - dragStart.y;

    if (isDragging) {
      const percentX = (deltaX / containerBounds.width) * 100;
      const percentY = (deltaY / containerBounds.height) * 100;
      
      const zoomWidthPercent = (zoomArea.width / containerBounds.width) * 100;
      const zoomHeightPercent = (zoomArea.height / containerBounds.height) * 100;
      const maxX = Math.max(0, 100 - zoomWidthPercent);
      const maxY = Math.max(0, 100 - zoomHeightPercent);
      
      const newX = Math.max(0, Math.min(maxX, zoomArea.x + percentX));
      const newY = Math.max(0, Math.min(maxY, zoomArea.y + percentY));

      setDragStart({ x: e.clientX, y: e.clientY });

      throttledUpdate({
        ...event,
        targetX: newX,
        targetY: newY
      });
    } else if (isResizing) {
      const currentWidth = zoomArea.width;
      const currentHeight = zoomArea.height;
      
      const avgDelta = (Math.abs(deltaX) + Math.abs(deltaY)) / 2;
      const isIncreasing = deltaX > 0 || deltaY > 0;
      
      const containerSize = Math.min(containerBounds.width, containerBounds.height);
      const sizeChangeFactor = (avgDelta / containerSize) * 2;
      
      let newZoom;
      if (isIncreasing) {
        newZoom = Math.max(0.5, zoomArea.zoom - sizeChangeFactor);
      } else {
        newZoom = Math.min(10, zoomArea.zoom + sizeChangeFactor);
      }

      const newWidth = calculateViewableSize(containerBounds.width, newZoom);
      const newHeight = calculateViewableSize(containerBounds.height, newZoom);
      const newWidthPercent = (newWidth / containerBounds.width) * 100;
      const newHeightPercent = (newHeight / containerBounds.height) * 100;
      
      const adjustedX = Math.min(zoomArea.x, 100 - newWidthPercent);
      const adjustedY = Math.min(zoomArea.y, 100 - newHeightPercent);

      setDragStart({ x: e.clientX, y: e.clientY });

      throttledUpdate({
        ...event,
        targetX: adjustedX,
        targetY: adjustedY,
        zoomLevel: newZoom,
        zoomFactor: newZoom,
        zoom: newZoom
      });
    }
  }, [isDragging, isResizing, dragStart, zoomArea, containerBounds, event, throttledUpdate]);

  const handleMouseUp = useCallback(() => {
    setIsDragging(false);
    setIsResizing(false);
  }, []);

  useEffect(() => {
    if (isDragging || isResizing) {
      document.addEventListener('mousemove', handleMouseMove);
      document.addEventListener('mouseup', handleMouseUp);
      
      return () => {
        document.removeEventListener('mousemove', handleMouseMove);
        document.removeEventListener('mouseup', handleMouseUp);
      };
    }
    return undefined; // Explicit return for else case
  }, [isDragging, isResizing, handleMouseMove, handleMouseUp]);

  // Add CSS for the slider styling
  useEffect(() => {
    const style = document.createElement('style');
    style.textContent = `
      .slider::-webkit-slider-thumb {
        appearance: none;
        width: 12px;
        height: 12px;
        border-radius: 50%;
        background: white;
        cursor: pointer;
        border: 2px solid #1d4ed8;
      }
      .slider::-moz-range-thumb {
        width: 12px;
        height: 12px;
        border-radius: 50%;
        background: white;
        cursor: pointer;
        border: 2px solid #1d4ed8;
      }
    `;
    document.head.appendChild(style);
    return () => {
      if (document.head.contains(style)) {
        document.head.removeChild(style);
      }
    };
  }, []);

  if (!containerBounds) return null;

  // Calculate position in pixels with bounds validation
  const leftPx = Math.max(0, Math.min(
    containerBounds.width - zoomArea.width, 
    (zoomArea.x / 100) * containerBounds.width
  ));
  const topPx = Math.max(0, Math.min(
    containerBounds.height - zoomArea.height, 
    (zoomArea.y / 100) * containerBounds.height
  ));

  return (
    <div
      ref={overlayRef}
      className="absolute border-2 border-blue-500 bg-blue-500/20 cursor-move"
      style={{
        left: leftPx,
        top: topPx,
        width: zoomArea.width,
        height: zoomArea.height,
        zIndex: Z_INDEX.PREVIEW_TEXT,
        transition: isZoomSliding ? 'width 0.1s ease, height 0.1s ease' : 'none'
      }}
      onMouseDown={(e) => {
        // Don't start dragging if we're interacting with the slider
        if (isZoomSliding || (e.target as Element)?.closest?.('.slider-container')) {
          return;
        }
        handleMouseDown(e, 'drag');
      }}
    >
      {/* Zoom level indicator and slider */}
      <div 
        className="absolute -top-12 left-0 bg-blue-500 text-white px-2 py-1 rounded text-xs font-medium flex items-center gap-2 min-w-32 slider-container"
        onMouseDown={(e) => e.stopPropagation()}
        onMouseMove={(e) => e.stopPropagation()}
        onMouseUp={(e) => e.stopPropagation()}
      >
        <span className="text-xs whitespace-nowrap">{zoomArea.zoom.toFixed(1)}x</span>
        <input
          ref={sliderRef}
          type="range"
          min="0.5"
          max="10"
          step="0.1"
          value={zoomArea.zoom}
          onChange={(e) => {
            e.stopPropagation();
            e.preventDefault();
            const newZoom = parseFloat(e.target.value);
            handleZoomChange(newZoom);
          }}
          onMouseDown={(e) => {
            e.stopPropagation();
            e.preventDefault();
            setIsZoomSliding(true);
          }}
          onMouseUp={(e) => {
            e.stopPropagation();
            e.preventDefault();
            setIsZoomSliding(false);
          }}
          onMouseMove={(e) => {
            e.stopPropagation();
            e.preventDefault();
          }}
          className="w-16 h-1 bg-blue-600 rounded-lg appearance-none cursor-pointer slider"
          title="Drag to adjust zoom level"
          style={{
            background: `linear-gradient(to right, #1d4ed8 0%, #1d4ed8 ${((zoomArea.zoom - 0.5) / 9.5) * 100}%, #3b82f6 ${((zoomArea.zoom - 0.5) / 9.5) * 100}%, #3b82f6 100%)`
          }}
        />
      </div>
      
      {/* Center crosshair */}
      <div className="absolute inset-0 flex items-center justify-center pointer-events-none">
        <div className="w-4 h-4">
          <div className="absolute w-full h-0.5 bg-blue-500 top-1/2 left-0 transform -translate-y-1/2" />
          <div className="absolute h-full w-0.5 bg-blue-500 left-1/2 top-0 transform -translate-x-1/2" />
        </div>
      </div>
      
      {/* Viewable area indicator */}
      <div className="absolute inset-0 border border-blue-300 border-dashed pointer-events-none">
        <div className="absolute inset-1 bg-blue-100/10 rounded" />
      </div>

      {/* Zoom level resize handle */}
      <div
        className="absolute -bottom-2 -right-2 w-4 h-4 bg-blue-500 border-2 border-white rounded cursor-nw-resize hover:bg-blue-400 transition-colors"
        onMouseDown={(e) => handleMouseDown(e, 'resize')}
        title="Drag to adjust zoom level"
      />
      
      {/* Corner handles for precise positioning */}
      <div className="absolute -top-1 -left-1 w-2 h-2 bg-blue-500 border border-white rounded-full" />
      <div className="absolute -top-1 -right-1 w-2 h-2 bg-blue-500 border border-white rounded-full" />
      <div className="absolute -bottom-1 -left-1 w-2 h-2 bg-blue-500 border border-white rounded-full" />
    </div>
  );
};

export default PanZoomPreviewOverlay;<|MERGE_RESOLUTION|>--- conflicted
+++ resolved
@@ -29,16 +29,6 @@
 
   // Get current zoom area properties with defaults
   const zoom = event.zoomLevel || event.zoomFactor || event.zoom || 2;
-  
-<<<<<<< HEAD
-  // Calculate the viewable area size based on zoom level
-  // Higher zoom = smaller viewable area (more zoomed in)
-  const calculateViewableSize = useCallback((containerSize: number, zoomLevel: number) => {
-    return containerSize / zoomLevel;
-  }, []);
-  
-=======
->>>>>>> 2e6d812d
   const zoomArea = useMemo(() => ({
     x: event.targetX || 50,
     y: event.targetY || 50,
@@ -46,11 +36,7 @@
     width: containerBounds ? calculateViewableSize(containerBounds.width, zoom) : 200,
     height: containerBounds ? calculateViewableSize(containerBounds.height, zoom) : 150,
     zoom: zoom
-<<<<<<< HEAD
-  }), [event, containerBounds, zoom, calculateViewableSize]);
-=======
   }), [event, containerBounds, zoom]);
->>>>>>> 2e6d812d
 
   const handleMouseDown = useCallback((e: React.MouseEvent, action: 'drag' | 'resize') => {
     e.preventDefault();
