--- conflicted
+++ resolved
@@ -132,12 +132,7 @@
     
     try {
       await resetPassword(resetEmail);
-<<<<<<< HEAD
-      setMessage('Reset email sent! Check your inbox.');
-      setShowReset(false);
-=======
       setMessage('Password reset email sent! Check your inbox.');
->>>>>>> 4cd0458a
       setResetEmail('');
     } catch (error: unknown) {
       setError(getErrorMessage((error as { code: string }).code));
@@ -234,19 +229,11 @@
               )}
               
               <div>
-<<<<<<< HEAD
-                <label htmlFor="auth-email" className="block text-sm font-medium text-slate-400 mb-1">
-                  Email Address
-                </label>
-                <input
-                  id="auth-email"
-=======
                 <label htmlFor="email" className="block text-sm font-medium text-slate-400 mb-1">
                   Email Address
                 </label>
                 <input
                   id="email"
->>>>>>> 4cd0458a
                   type="email"
                   ref={emailInputRef}
                   value={email}
@@ -258,19 +245,11 @@
               </div>
               
               <div>
-<<<<<<< HEAD
-                <label htmlFor="auth-password" className="block text-sm font-medium text-slate-400 mb-1">
-                  Password
-                </label>
-                <input
-                  id="auth-password"
-=======
                 <label htmlFor="password" className="block text-sm font-medium text-slate-400 mb-1">
                   Password
                 </label>
                 <input
                   id="password"
->>>>>>> 4cd0458a
                   type="password"
                   value={password}
                   onChange={(e) => setPassword(e.target.value)}
@@ -311,7 +290,7 @@
                   <path d="M5.84 14.09c-.22-.66-.35-1.36-.35-2.09s.13-1.43.35-2.09V7.07H2.18C1.43 8.55 1 10.22 1 12s.43 3.45 1.18 4.93l2.85-2.22.81-.62z" fill="#FBBC05"/>
                   <path d="M12 5.38c1.62 0 3.06.56 4.21 1.64l3.15-3.15C17.45 2.09 14.97 1 12 1 7.7 1 3.99 3.47 2.18 7.07l3.66 2.84c.87-2.6 3.3-4.53 6.16-4.53z" fill="#EA4335"/>
                 </svg>
-                Continue with Google
+                Sign in with Google
               </button>
             </div>
 
