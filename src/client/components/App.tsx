import React, { useState, useCallback, useEffect } from 'react';
import { BrowserRouter as Router, Routes, Route } from 'react-router-dom';
import '../styles/mobile-touch.css';
import { AuthProvider, useAuth } from '../../lib/authContext';
import { AuthModal } from './AuthModal';
import { Project, InteractiveModuleState, InteractionType } from '../../shared/types';
import { demoModuleData } from '../../shared/demoModuleData';
import ProjectCard from './ProjectCard';
import Modal from './Modal';
import InteractiveModuleWrapper from './InteractiveModuleWrapper';
import HookErrorBoundary from './HookErrorBoundary';
import { appScriptProxy } from '../../lib/firebaseProxy';
import { PlusCircleIcon } from './icons/PlusCircleIcon';
import { GradientCreateButton } from './ui/GradientCreateButton';
import { SettingsIcon } from './icons/SettingsIcon';
import { useIsMobile } from '../hooks/useIsMobile';
import AuthButton from './AuthButton';
import SharedModuleViewer from './SharedModuleViewer';
import ViewerView from './views/ViewerView';
import SlideBasedTestPage from './SlideBasedTestPage';
import SlideEditorTestPage from './SlideEditorTestPage';
import MigrationTestPage from './MigrationTestPage';
import { createDefaultSlideDeck } from '../utils/slideDeckUtils';
<<<<<<< HEAD
=======
import { setDynamicVhProperty } from '../utils/mobileUtils';
>>>>>>> ad68faec


const LoadingScreen: React.FC = () => (
  <div className="min-h-screen flex items-center justify-center">
    <div className="text-center">
      <div className="animate-spin rounded-full h-12 w-12 border-b-2 border-blue-600 mx-auto"></div>
      <p className="mt-4 text-gray-600">Loading...</p>
    </div>
  </div>
);

// Main App Component for authenticated users
const MainApp: React.FC = () => {
  const { user, loading, logout } = useAuth();
  const [projects, setProjects] = useState<Project[]>([]);
  const [selectedProject, setSelectedProject] = useState<Project | null>(null);
  const [isProjectDetailsLoading, setIsProjectDetailsLoading] = useState<boolean>(false);
  const [isModalOpen, setIsModalOpen] = useState<boolean>(false);
  const [isEditingMode, setIsEditingMode] = useState<boolean>(false);
  const [isLoading, setIsLoading] = useState<boolean>(true);
  const [error, setError] = useState<string | null>(null);
  const [showAuthModal, setShowAuthModal] = useState(false);
  const [showInitialAnimation, setShowInitialAnimation] = useState(true);
  const isMobile = useIsMobile();

  useEffect(() => {
    const cleanupVhUpdater = setDynamicVhProperty();
    
    // Add touch editing body class for mobile optimizations
    if (isMobile) {
      document.body.classList.add('touch-editing');
    }
    
    return () => {
      cleanupVhUpdater();
      document.body.classList.remove('touch-editing');
    };
  }, [isMobile]);

  // Handle initial animation timing
  useEffect(() => {
    const timer = setTimeout(() => {
      setShowInitialAnimation(false);
    }, 2000); // Show animation for 2 seconds

    return () => clearTimeout(timer);
  }, []);

  // Load projects only when user is authenticated
  const loadProjects = useCallback(async () => {
    if (!user) {
      setProjects([]);
      setIsLoading(false);
      return;
    }

    setIsLoading(true);
    setError(null);
    try {
      // Firebase connection manager handles initialization automatically
      // Only call init once during app lifecycle, not on every project load
      const fetchedProjects = await appScriptProxy.listProjects();
      setProjects(fetchedProjects);
    } catch (err: any) {
      console.error("Failed to load projects:", err);
      setError(`Could not load projects: ${err.message || 'Please try again later.'}`);
      setProjects([]); 
    } finally {
      setIsLoading(false);
    }
  }, [user]);

  // Initialize Firebase once when app starts
  useEffect(() => {
    const initializeFirebase = async () => {
      try {
        await appScriptProxy.init();
      } catch (error) {
        console.error('Failed to initialize Firebase:', error);
      }
    };
    initializeFirebase();
  }, []);

  // Load projects when user authentication state changes
  useEffect(() => {
    if (!loading) {
      loadProjects();
    }
  }, [user, loading, loadProjects]);

  const loadProjectDetailsAndOpenEditor = useCallback(async (project: Project) => {
    if (!user) {
      setShowAuthModal(true);
      return;
    }

    setIsProjectDetailsLoading(true);
    setError(null);
    try {
      // Enhanced condition to properly detect when details need loading
      const needsDetailLoad = !project.interactiveData.hotspots || 
                             !project.interactiveData.timelineEvents ||
                             project.interactiveData.hotspots.length === 0 || 
                             project.interactiveData.timelineEvents.length === 0 ||
                             (project as any).interactiveData._needsDetailLoad;

      if (needsDetailLoad) {
        console.log(`Fetching details for project: ${project.id} (${project.title})`);
        const details = await appScriptProxy.getProjectDetails(project.id) as InteractiveModuleState;
        
        // Validate that we actually got data
        if (!details.hotspots && !details.timelineEvents) {
          console.warn(`No details returned for project ${project.id}, using empty data`);
        }
        
        const updatedProject = {
          ...project,
          interactiveData: {
            ...project.interactiveData,
            hotspots: details.hotspots || [],
            timelineEvents: details.timelineEvents || [],
            backgroundImage: details.backgroundImage !== undefined ? details.backgroundImage : project.interactiveData.backgroundImage,
            imageFitMode: details.imageFitMode || project.interactiveData.imageFitMode,
          }
        };
        
        // Remove the loading flag
        delete (updatedProject as any).interactiveData._needsDetailLoad;
        
        setSelectedProject(updatedProject);
        setProjects(prevProjects => prevProjects.map(p => p.id === updatedProject.id ? updatedProject : p));
      } else {
        console.log(`Project ${project.id} already has details loaded`);
        setSelectedProject(project);
      }
      setIsEditingMode(true);
      setIsModalOpen(true);
    } catch (err: any) {
      console.error(`Failed to load project details for ${project.id}:`, err);
      setError(`Could not load project details: ${err.message || 'Please try again.'}`);
      setSelectedProject(null);
    } finally {
      setIsProjectDetailsLoading(false);
    }
  }, [user]);

  const handleEditProject = useCallback((project: Project) => {
    loadProjectDetailsAndOpenEditor(project);
  }, [loadProjectDetailsAndOpenEditor]);
  
  // Helper function to reduce code duplication
  const createAndSetupProject = useCallback(async (title: string, description: string, demoData?: any) => {
    setIsLoading(true);
    try {
      const newProject = await appScriptProxy.createProject(title, description);
      let finalProject = newProject;

      // Set project type to 'slide' for new projects (this is the slides-based app)
      const projectWithSlideType = {
        ...newProject,
        projectType: 'slide' as const,
        slideDeck: createDefaultSlideDeck(newProject.id, newProject.title),
      };

      // If demo data is provided, save it with the project
      if (demoData) {
        const projectWithDemoData = {
          ...projectWithSlideType,
          interactiveData: demoData,
        };
        
        try {
          await appScriptProxy.saveProject(projectWithDemoData);
          finalProject = projectWithDemoData;
        } catch (saveErr: any) {
          console.error("Failed to save demo project data:", saveErr);
          setError(`Failed to save demo project data: ${saveErr.message || 'Please try again.'}`);
          return;
        }
      } else {
        // For projects without demo data, still need to save the project type
        try {
          await appScriptProxy.saveProject(projectWithSlideType);
          finalProject = projectWithSlideType;
        } catch (saveErr: any) {
          console.error("Failed to save project type:", saveErr);
          setError(`Failed to save project: ${saveErr.message || 'Please try again.'}`);
          return;
        }
      }

      setProjects(prevProjects => [...prevProjects, finalProject]);
      setSelectedProject(finalProject);
      setIsEditingMode(true);
      setIsModalOpen(true);
    } catch (err: any) {
      console.error("Failed to create project:", err);
      setError(`Failed to create new project: ${err.message || ''}`);
    } finally {
      setIsLoading(false);
    }
  }, []);

  const handleCreateNewProject = useCallback(async () => {
    if (!user) {
      setShowAuthModal(true);
      return;
    }

    const createDemo = window.confirm("Create a new project from the demo module? \n\nChoose 'Cancel' to create a blank project.");

    if (createDemo) {
      await createAndSetupProject("Demo Module", "A module demonstrating all features.", demoModuleData);
    } else {
      const title = prompt("Enter new project title:");
      if (!title) return;
      const description = prompt("Enter project description (optional):") || "";
      await createAndSetupProject(title, description);
    }
  }, [user, createAndSetupProject]);

  const handleCloseModal = useCallback((moduleCleanupCompleteCallback?: () => void) => {
    if (moduleCleanupCompleteCallback && typeof moduleCleanupCompleteCallback === 'function') {
      moduleCleanupCompleteCallback();
    }

    setIsModalOpen(false);
    setSelectedProject(null);
    setIsEditingMode(false);
    loadProjects();
  }, [loadProjects]);

  const handleSaveProjectData = useCallback(async (projectId: string, data: InteractiveModuleState, thumbnailUrl?: string, slideDeck?: SlideDeck) => {
    if (!user) {
      setShowAuthModal(true);
      return;
    }

    const projectToSave = projects.find(p => p.id === projectId);
    if (!projectToSave) {
      setError("Project not found for saving.");
      return;
    }

    const projectDataToSend: Project = {
      ...projectToSave,
      interactiveData: data,
      thumbnailUrl: thumbnailUrl || projectToSave.thumbnailUrl, // Use new thumbnail or keep existing
      slideDeck: slideDeck || projectToSave.slideDeck,
    };
    
    setIsLoading(true);
    try {
      const savedProjectWithPotentiallyNewThumbnail = await appScriptProxy.saveProject(projectDataToSend);

      setProjects(prevProjects =>
        prevProjects.map(p => (p.id === projectId ? savedProjectWithPotentiallyNewThumbnail : p))
      );

      if (selectedProject && selectedProject.id === projectId) {
        setSelectedProject(savedProjectWithPotentiallyNewThumbnail);
      }

      console.log('Project data save initiated via proxy and successfully updated locally:', projectId, savedProjectWithPotentiallyNewThumbnail);
    } catch (err: any) {
      console.error("Failed to save project:", err);
      setError(`Failed to save project data: ${err.message || ''}`);
    } finally {
      setIsLoading(false);
    }
  }, [user, projects, selectedProject]);

  const handleImageUpload = useCallback(async (file: File) => {
    if (!user || !selectedProject) {
      setShowAuthModal(true);
      return;
    }

    setIsLoading(true);
    try {
      const imageUrl = await appScriptProxy.uploadImage(file, selectedProject.id);
      const updatedData = {
        ...selectedProject.interactiveData,
        backgroundImage: imageUrl,
      };
      
      // Update local project state first to ensure React state is current
      setProjects(prev => prev.map(p => 
        p.id === selectedProject.id 
          ? { ...p, interactiveData: updatedData }
          : p
      ));
      
      // Use a small delay to ensure React state has propagated before saving
      await new Promise(resolve => setTimeout(resolve, 50));
      
      await handleSaveProjectData(selectedProject.id, updatedData);
    } catch (err: any) {
      console.error("Failed to upload image:", err);
      setError(`Failed to upload image: ${err.message || ''}`);
    } finally {
      setIsLoading(false);
    }
  }, [user, selectedProject, handleSaveProjectData]);

  const handleDeleteProject = useCallback(async (projectId: string) => {
    if (!user) {
      setShowAuthModal(true);
      return;
    }

    if (!window.confirm("Are you sure you want to delete this project? This action cannot be undone.")) {
      return;
    }
    setIsLoading(true);
    try {
      await appScriptProxy.deleteProject(projectId);
      setProjects(prevProjects => prevProjects.filter(p => p.id !== projectId));
      if (selectedProject?.id === projectId) {
        handleCloseModal();
      }
      console.log('Project deletion initiated via proxy:', projectId);
    } catch (err: any) {
      console.error("Failed to delete project:", err);
      setError(`Failed to delete project: ${err.message || ''}`);
    }
    finally {
      setIsLoading(false);
    }
  }, [user, selectedProject, handleCloseModal]);
  
  const handleModuleReloadRequest = useCallback(async () => {
    if (selectedProject) {
      console.log(`Reload request received for project: ${selectedProject.title} (ID: ${selectedProject.id}). Attempting to re-fetch details.`);
      const projectToReload = {
        ...selectedProject,
        interactiveData: {
          ...selectedProject.interactiveData,
          hotspots: undefined,
          timelineEvents: undefined,
        }
      };
      await loadProjectDetailsAndOpenEditor(projectToReload as Project);
    } else {
      console.warn("Module reload requested, but no project is currently selected.");
    }
  }, [selectedProject, loadProjectDetailsAndOpenEditor]);

  // Show loading screen while authentication is being determined
  if (loading) {
    return <LoadingScreen />;
  }

  return (
    <div className={`min-h-screen bg-gradient-to-br from-slate-900 to-slate-800 text-white transition-all duration-2000 ${showInitialAnimation ? 'scale-105 opacity-95' : 'scale-100 opacity-100'}`} style={{ paddingTop: 'max(env(safe-area-inset-top), 16px)', paddingLeft: '16px', paddingRight: '16px', paddingBottom: '16px' }}>
      <header className="mb-6 sm:mb-8 text-center" style={{ paddingTop: '16px' }}>
        <div className="max-w-6xl mx-auto">
          <div className="block sm:hidden">
            <div className={`flex justify-between items-center mb-3 px-2 transition-all duration-1000 delay-200 ${showInitialAnimation ? 'opacity-0 translate-y-4' : 'opacity-100 translate-y-0'}`} style={{ paddingTop: 'max(env(safe-area-inset-top), 8px)' }}>
              <GradientCreateButton
                onClick={handleCreateNewProject}
                size="medium"
                variant="compact"
              />
              <div className="flex items-center space-x-2">
                <button
                  type="button"
                  className="p-2 rounded-full hover:bg-slate-700 transition-colors"
                  onClick={() => {
                    // TODO: Implement settings functionality
                    console.log('Settings clicked');
                  }}
                  aria-label="Settings"
                >
                  <SettingsIcon className="w-6 h-6 text-slate-300" />
                </button>
                <AuthButton variant="compact" size="small" />
              </div>
            </div>
            <h1 className={`text-2xl font-bold tracking-tight bg-clip-text text-transparent bg-gradient-to-r from-purple-400 via-pink-500 to-red-500 leading-tight px-4 transition-all duration-1000 ${showInitialAnimation ? 'opacity-0 translate-y-4 scale-95' : 'opacity-100 translate-y-0 scale-100'}`}>
              ExpliCoLearning
            </h1>
          </div>
          
          <div className={`hidden sm:flex justify-between items-center mb-2 transition-all duration-1000 delay-200 ${showInitialAnimation ? 'opacity-0 translate-y-4' : 'opacity-100 translate-y-0'}`} style={{ paddingTop: 'max(env(safe-area-inset-top), 0px)' }}>
            <div className="flex-1 flex items-center space-x-4">
              <span className="text-slate-300">
                Welcome, {user?.displayName || user?.email}
              </span>
              <div className="h-6 w-px bg-slate-600" />
              <button
                onClick={async () => {
                  try {
                    await logout();
                  } catch (error) {
                    console.error('Sign out error:', error);
                  }
                }}
                className="text-slate-300 hover:text-white transition-colors"
              >
                Sign Out
              </button>
            </div>
            <h1 className={`flex-shrink-0 text-3xl md:text-4xl lg:text-5xl font-bold tracking-tight bg-clip-text text-transparent bg-gradient-to-r from-purple-400 via-pink-500 to-red-500 whitespace-nowrap transition-all duration-1000 ${showInitialAnimation ? 'opacity-0 translate-y-4 scale-95' : 'opacity-100 translate-y-0 scale-100'}`}>
              ExpliCoLearning
            </h1>
            <div className="flex-1 flex justify-end items-center space-x-4">
              <GradientCreateButton
                onClick={handleCreateNewProject}
                size="large"
                variant="toolbar"
              />
              <button
                type="button"
                className="p-2 rounded-full hover:bg-slate-700 transition-colors"
                onClick={() => {
                  // TODO: Implement settings functionality
                  console.log('Settings clicked');
                }}
                aria-label="Settings"
              >
                <SettingsIcon className="w-7 h-7 text-slate-300" />
              </button>
              <AuthButton variant="toolbar" size="medium" />
            </div>
          </div>
        </div>
        <p className={`text-slate-400 mt-2 text-base sm:text-lg px-4 transition-all duration-1000 delay-300 ${showInitialAnimation ? 'opacity-0 translate-y-4' : 'opacity-100 translate-y-0'}`}>Create and explore engaging interactive modules.</p>
      </header>

      <div className={`max-w-6xl mx-auto transition-all duration-1000 delay-500 ${showInitialAnimation ? 'opacity-0 translate-y-8' : 'opacity-100 translate-y-0'}`}>
        {isLoading && !isProjectDetailsLoading && (
          <div className="text-center py-10">
            <p className="text-slate-400 text-xl">Loading projects...</p>
          </div>
        )}
        {isProjectDetailsLoading && (
          <div className="fixed inset-0 bg-slate-900 bg-opacity-75 flex items-center justify-center z-[60]">
            <p className="text-slate-300 text-2xl">Loading project details...</p>
          </div>
        )}
        {error && (
          <div className="text-center py-10 bg-red-800/50 p-4 rounded-lg">
            <p className="text-red-300 text-xl">{error}</p>
            <button 
              onClick={selectedProject ? () => loadProjectDetailsAndOpenEditor(selectedProject) : loadProjects}
              className="mt-4 bg-red-600 hover:bg-red-700 text-white font-semibold py-2 px-4 rounded-lg"
            >
              Retry
            </button>
          </div>
        )}
        {!isLoading && !error && projects.length === 0 && !isProjectDetailsLoading && (
          <div className="text-center py-10">
            <p className="text-slate-500 text-xl">No projects yet. Try creating one!</p>
          </div>
        )}
        {!isLoading && !error && projects.length > 0 && (
          <div className="grid grid-cols-1 md:grid-cols-2 lg:grid-cols-3 gap-6">
            {projects.map(project => (
              <ProjectCard
                key={project.id}
                project={project}
                onEdit={() => handleEditProject(project)}
                onDelete={handleDeleteProject}
              />
            ))}
          </div>
        )}
      </div>

      {selectedProject && selectedProject.interactiveData && !isProjectDetailsLoading && (
        <HookErrorBoundary>
          <InteractiveModuleWrapper
            selectedProject={selectedProject}
            isEditingMode={isEditingMode}
            isMobile={isMobile}
            onClose={handleCloseModal}
            onSave={handleSaveProjectData}
            onImageUpload={handleImageUpload}
            onReloadRequest={handleModuleReloadRequest}
            isPublished={selectedProject.isPublished}
          />
        </HookErrorBoundary>
      )}
    </div>
  );
};

const AuthenticatedApp: React.FC = () => {
  const { user, loading } = useAuth();

  if (loading) {
    return <LoadingScreen />;
  }

  if (!user) {
    return <AuthModal isOpen={true} />;
  }

  return (
    <div className="h-screen bg-gray-50 overflow-hidden" style={{ paddingTop: 'max(env(safe-area-inset-top), 0px)', paddingBottom: 'max(env(safe-area-inset-bottom), 0px)' }}>
      <main>
        <MainApp />
      </main>
    </div>
  );
};

// Main App Component with Routing and Authentication
const App: React.FC = () => {
  return (
    <AuthProvider>
      <Router>
        <Routes>
          <Route path="/" element={<AuthenticatedApp />} />
          <Route path="/view/:projectId" element={<ViewerView />} />
          <Route path="/shared/:moduleId" element={
            <div className="min-h-screen bg-gray-50">
              <main>
                <SharedModuleViewer />
              </main>
            </div>
          } />
          <Route path="/slide-test" element={<SlideBasedTestPage />} />
          <Route path="/slide-editor" element={<SlideEditorTestPage />} />
          <Route path="/migration-test" element={<MigrationTestPage />} />
        </Routes>
      </Router>
    </AuthProvider>
  );
};

export default App;<|MERGE_RESOLUTION|>--- conflicted
+++ resolved
@@ -21,10 +21,7 @@
 import SlideEditorTestPage from './SlideEditorTestPage';
 import MigrationTestPage from './MigrationTestPage';
 import { createDefaultSlideDeck } from '../utils/slideDeckUtils';
-<<<<<<< HEAD
-=======
 import { setDynamicVhProperty } from '../utils/mobileUtils';
->>>>>>> ad68faec
 
 
 const LoadingScreen: React.FC = () => (
