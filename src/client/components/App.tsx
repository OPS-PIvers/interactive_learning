<<<<<<< HEAD
import React, { useState, useCallback, useRef, useEffect } from 'react';
import { BrowserRouter as Router, Routes, Route, useNavigate, useParams } from 'react-router-dom';
import HotspotEditor from './hotspot/HotspotEditor';
import HotspotViewer from './viewers/HotspotViewer';
import { EffectExecutor } from '../utils/EffectExecutor';
import { HotspotWalkthrough, WalkthroughHotspot } from '../../shared/hotspotTypes';
import LoadingScreen from './shared/LoadingScreen';

// Sample walkthrough data for demo
const createSampleWalkthrough = (): HotspotWalkthrough => ({
  id: 'sample-walkthrough',
  title: 'Sample Interactive Walkthrough',
  description: 'Demonstrate the hotspot system with interactive elements',
  backgroundMedia: {
    type: 'color',
    color: '#f8fafc',
    alt: 'Light background'
  },
  hotspots: [
    {
      id: 'hotspot-1',
      type: 'hotspot',
      position: {
        desktop: { x: 200, y: 150, width: 40, height: 40 },
        tablet: { x: 150, y: 120, width: 35, height: 35 },
        mobile: { x: 100, y: 80, width: 30, height: 30 }
      },
      content: {
        title: 'Welcome!',
        description: 'Click this hotspot to see a spotlight effect'
      },
      interaction: {
        trigger: 'click',
        effect: {
          type: 'spotlight',
          duration: 4000,
          parameters: {
            shape: 'circle',
            intensity: 80,
            message: 'Welcome to the interactive learning experience!'
          }
        }
      },
      style: {
        color: '#3b82f6',
        pulseAnimation: true,
        hideAfterTrigger: false,
        size: 'medium'
      },
      sequenceIndex: 0
    },
    {
      id: 'hotspot-2', 
      type: 'hotspot',
      position: {
        desktop: { x: 400, y: 250, width: 40, height: 40 },
        tablet: { x: 300, y: 200, width: 35, height: 35 },
        mobile: { x: 200, y: 150, width: 30, height: 30 }
      },
      content: {
        title: 'Text Display',
        description: 'This hotspot shows text content'
      },
      interaction: {
        trigger: 'click',
        effect: {
          type: 'text',
          duration: 3000,
          parameters: {
            text: 'This is an interactive text display! Click anywhere to dismiss.'
          }
        }
      },
      style: {
        color: '#10b981',
        pulseAnimation: true,
        hideAfterTrigger: false,
        size: 'medium'
      },
      sequenceIndex: 1
    },
    {
      id: 'hotspot-3',
      type: 'hotspot', 
      position: {
        desktop: { x: 600, y: 180, width: 40, height: 40 },
        tablet: { x: 450, y: 140, width: 35, height: 35 },
        mobile: { x: 300, y: 100, width: 30, height: 30 }
      },
      content: {
        title: 'Tooltip Demo',
        description: 'Shows a quick tooltip message'
      },
      interaction: {
        trigger: 'click',
        effect: {
          type: 'tooltip',
          duration: 2500,
          parameters: {
            text: 'Quick tooltip message!'
          }
        }
      },
      style: {
        color: '#f59e0b',
        pulseAnimation: true,
        hideAfterTrigger: false,
        size: 'medium'
      },
      sequenceIndex: 2
    }
  ],
  sequence: ['hotspot-1', 'hotspot-2', 'hotspot-3'],
  createdAt: Date.now(),
  updatedAt: Date.now(),
  isPublished: true,
  creatorId: 'demo-user'
});

// Home page component
const HomePage: React.FC = () => {
  const navigate = useNavigate();
=======
import React, { Suspense } from 'react';
import {
  BrowserRouter as Router,
  Routes,
  Route,
  Navigate,
} from 'react-router-dom';
import LoadingScreen from './shared/LoadingScreen';
import ToastProvider from './feedback/ToastProvider';

// Lazy-loaded page components
const DashboardPage = React.lazy(() => import('../pages/DashboardPage'));
const HotspotEditorPage = React.lazy(
  () => import('../pages/HotspotEditorPage')
);
const WalkthroughViewerPage = React.lazy(
  () => import('../pages/WalkthroughViewerPage')
);

// A placeholder for the auth page
const AuthPage = () => (
  <div
    style={{
      display: 'flex',
      justifyContent: 'center',
      alignItems: 'center',
      height: '100vh',
    }}
  >
    <h1>Authentication Page</h1>
  </div>
);
>>>>>>> dcdb02a1

  return (
<<<<<<< HEAD
    <div className="min-h-screen bg-gray-50 flex flex-col items-center justify-center p-6">
      <div className="max-w-md w-full bg-white rounded-lg shadow-md p-8 text-center">
        <h1 className="text-2xl font-bold text-gray-900 mb-2">
          Interactive Learning
        </h1>
        <p className="text-gray-600 mb-8">
          Create and experience interactive walkthroughs with hotspots and effects.
        </p>
        
        <div className="space-y-4">
          <button
            onClick={() => navigate('/editor')}
            className="w-full px-6 py-3 bg-blue-600 text-white rounded-md hover:bg-blue-700 transition-colors font-medium"
          >
            Create New Walkthrough
          </button>
          
          <button
            onClick={() => navigate('/viewer/sample-walkthrough')}
            className="w-full px-6 py-3 bg-gray-600 text-white rounded-md hover:bg-gray-700 transition-colors font-medium"
          >
            Try Sample Walkthrough
          </button>
        </div>
        
        <div className="mt-8 pt-6 border-t border-gray-200">
          <p className="text-sm text-gray-500">
            Phase 2 Implementation Complete
          </p>
          <p className="text-xs text-gray-400 mt-1">
            Working hotspot system with real effects
          </p>
        </div>
      </div>
    </div>
=======
    <ToastProvider>
      <Router>
        <Suspense fallback={<LoadingScreen />}>
          <Routes>
            {/* Default route redirects to the dashboard */}
            <Route path="/" element={<Navigate to="/dashboard" replace />} />

            {/* Application routes */}
            <Route path="/dashboard" element={<DashboardPage />} />
            <Route path="/editor/:id" element={<HotspotEditorPage />} />
            <Route path="/editor/new" element={<HotspotEditorPage />} />
            <Route path="/view/:id" element={<WalkthroughViewerPage />} />

            {/* A placeholder for authentication */}
            <Route path="/auth" element={<AuthPage />} />

            {/* Fallback route for unmatched paths */}
            <Route
              path="*"
              element={<Navigate to="/dashboard" replace />}
            />
          </Routes>
        </Suspense>
      </Router>
    </ToastProvider>
>>>>>>> dcdb02a1
  );
};

// Editor page wrapper
const EditorPage: React.FC = () => {
  const navigate = useNavigate();
  const [walkthrough, setWalkthrough] = useState<HotspotWalkthrough>(createSampleWalkthrough);
  const effectExecutorRef = useRef<EffectExecutor | null>(null);

  useEffect(() => {
    const container = document.getElementById('root') || document.body;
    effectExecutorRef.current = new EffectExecutor(container);
    
    return () => {
      effectExecutorRef.current?.cleanup();
    };
  }, []);

  const handleSave = useCallback(() => {
    console.log('Saving walkthrough:', walkthrough);
    // In a real app, this would save to Firebase
    alert('Walkthrough saved successfully!');
  }, [walkthrough]);

  const handlePreview = useCallback(() => {
    navigate(`/viewer/${walkthrough.id}`);
  }, [navigate, walkthrough.id]);

  if (!effectExecutorRef.current) {
    return <LoadingScreen />;
  }

  return (
    <HotspotEditor
      walkthrough={walkthrough}
      onChange={setWalkthrough}
      onSave={handleSave}
      onPreview={handlePreview}
      effectExecutor={effectExecutorRef.current}
    />
  );
};

// Viewer page wrapper
const ViewerPage: React.FC = () => {
  const { id } = useParams<{ id: string }>();
  const navigate = useNavigate();
  const [walkthrough, setWalkthrough] = useState<HotspotWalkthrough | null>(null);
  const effectExecutorRef = useRef<EffectExecutor | null>(null);

  useEffect(() => {
    const container = document.getElementById('root') || document.body;
    effectExecutorRef.current = new EffectExecutor(container);
    
    return () => {
      effectExecutorRef.current?.cleanup();
    };
  }, []);

  useEffect(() => {
    // In a real app, this would load from Firebase
    if (id === 'sample-walkthrough') {
      setWalkthrough(createSampleWalkthrough());
    } else {
      // For demo, just use sample data
      setWalkthrough(createSampleWalkthrough());
    }
  }, [id]);

  const handleComplete = useCallback(() => {
    alert('Walkthrough completed!');
    navigate('/');
  }, [navigate]);

  const handleStepChange = useCallback((step: number) => {
    console.log('Step changed to:', step);
  }, []);

  if (!walkthrough || !effectExecutorRef.current) {
    return <LoadingScreen />;
  }

  return (
    <HotspotViewer
      walkthrough={walkthrough}
      effectExecutor={effectExecutorRef.current}
      onComplete={handleComplete}
      onStepChange={handleStepChange}
    />
  );
};

const App: React.FC = () => {
  return (
    <Router>
      <div className="App">
        <Routes>
          <Route path="/" element={<HomePage />} />
          <Route path="/editor" element={<EditorPage />} />
          <Route path="/viewer/:id" element={<ViewerPage />} />
        </Routes>
      </div>
    </Router>
  );
};

export default App;<|MERGE_RESOLUTION|>--- conflicted
+++ resolved
@@ -1,127 +1,3 @@
-<<<<<<< HEAD
-import React, { useState, useCallback, useRef, useEffect } from 'react';
-import { BrowserRouter as Router, Routes, Route, useNavigate, useParams } from 'react-router-dom';
-import HotspotEditor from './hotspot/HotspotEditor';
-import HotspotViewer from './viewers/HotspotViewer';
-import { EffectExecutor } from '../utils/EffectExecutor';
-import { HotspotWalkthrough, WalkthroughHotspot } from '../../shared/hotspotTypes';
-import LoadingScreen from './shared/LoadingScreen';
-
-// Sample walkthrough data for demo
-const createSampleWalkthrough = (): HotspotWalkthrough => ({
-  id: 'sample-walkthrough',
-  title: 'Sample Interactive Walkthrough',
-  description: 'Demonstrate the hotspot system with interactive elements',
-  backgroundMedia: {
-    type: 'color',
-    color: '#f8fafc',
-    alt: 'Light background'
-  },
-  hotspots: [
-    {
-      id: 'hotspot-1',
-      type: 'hotspot',
-      position: {
-        desktop: { x: 200, y: 150, width: 40, height: 40 },
-        tablet: { x: 150, y: 120, width: 35, height: 35 },
-        mobile: { x: 100, y: 80, width: 30, height: 30 }
-      },
-      content: {
-        title: 'Welcome!',
-        description: 'Click this hotspot to see a spotlight effect'
-      },
-      interaction: {
-        trigger: 'click',
-        effect: {
-          type: 'spotlight',
-          duration: 4000,
-          parameters: {
-            shape: 'circle',
-            intensity: 80,
-            message: 'Welcome to the interactive learning experience!'
-          }
-        }
-      },
-      style: {
-        color: '#3b82f6',
-        pulseAnimation: true,
-        hideAfterTrigger: false,
-        size: 'medium'
-      },
-      sequenceIndex: 0
-    },
-    {
-      id: 'hotspot-2', 
-      type: 'hotspot',
-      position: {
-        desktop: { x: 400, y: 250, width: 40, height: 40 },
-        tablet: { x: 300, y: 200, width: 35, height: 35 },
-        mobile: { x: 200, y: 150, width: 30, height: 30 }
-      },
-      content: {
-        title: 'Text Display',
-        description: 'This hotspot shows text content'
-      },
-      interaction: {
-        trigger: 'click',
-        effect: {
-          type: 'text',
-          duration: 3000,
-          parameters: {
-            text: 'This is an interactive text display! Click anywhere to dismiss.'
-          }
-        }
-      },
-      style: {
-        color: '#10b981',
-        pulseAnimation: true,
-        hideAfterTrigger: false,
-        size: 'medium'
-      },
-      sequenceIndex: 1
-    },
-    {
-      id: 'hotspot-3',
-      type: 'hotspot', 
-      position: {
-        desktop: { x: 600, y: 180, width: 40, height: 40 },
-        tablet: { x: 450, y: 140, width: 35, height: 35 },
-        mobile: { x: 300, y: 100, width: 30, height: 30 }
-      },
-      content: {
-        title: 'Tooltip Demo',
-        description: 'Shows a quick tooltip message'
-      },
-      interaction: {
-        trigger: 'click',
-        effect: {
-          type: 'tooltip',
-          duration: 2500,
-          parameters: {
-            text: 'Quick tooltip message!'
-          }
-        }
-      },
-      style: {
-        color: '#f59e0b',
-        pulseAnimation: true,
-        hideAfterTrigger: false,
-        size: 'medium'
-      },
-      sequenceIndex: 2
-    }
-  ],
-  sequence: ['hotspot-1', 'hotspot-2', 'hotspot-3'],
-  createdAt: Date.now(),
-  updatedAt: Date.now(),
-  isPublished: true,
-  creatorId: 'demo-user'
-});
-
-// Home page component
-const HomePage: React.FC = () => {
-  const navigate = useNavigate();
-=======
 import React, { Suspense } from 'react';
 import {
   BrowserRouter as Router,
@@ -154,46 +30,9 @@
     <h1>Authentication Page</h1>
   </div>
 );
->>>>>>> dcdb02a1
 
+const App: React.FC = () => {
   return (
-<<<<<<< HEAD
-    <div className="min-h-screen bg-gray-50 flex flex-col items-center justify-center p-6">
-      <div className="max-w-md w-full bg-white rounded-lg shadow-md p-8 text-center">
-        <h1 className="text-2xl font-bold text-gray-900 mb-2">
-          Interactive Learning
-        </h1>
-        <p className="text-gray-600 mb-8">
-          Create and experience interactive walkthroughs with hotspots and effects.
-        </p>
-        
-        <div className="space-y-4">
-          <button
-            onClick={() => navigate('/editor')}
-            className="w-full px-6 py-3 bg-blue-600 text-white rounded-md hover:bg-blue-700 transition-colors font-medium"
-          >
-            Create New Walkthrough
-          </button>
-          
-          <button
-            onClick={() => navigate('/viewer/sample-walkthrough')}
-            className="w-full px-6 py-3 bg-gray-600 text-white rounded-md hover:bg-gray-700 transition-colors font-medium"
-          >
-            Try Sample Walkthrough
-          </button>
-        </div>
-        
-        <div className="mt-8 pt-6 border-t border-gray-200">
-          <p className="text-sm text-gray-500">
-            Phase 2 Implementation Complete
-          </p>
-          <p className="text-xs text-gray-400 mt-1">
-            Working hotspot system with real effects
-          </p>
-        </div>
-      </div>
-    </div>
-=======
     <ToastProvider>
       <Router>
         <Suspense fallback={<LoadingScreen />}>
@@ -219,110 +58,6 @@
         </Suspense>
       </Router>
     </ToastProvider>
->>>>>>> dcdb02a1
-  );
-};
-
-// Editor page wrapper
-const EditorPage: React.FC = () => {
-  const navigate = useNavigate();
-  const [walkthrough, setWalkthrough] = useState<HotspotWalkthrough>(createSampleWalkthrough);
-  const effectExecutorRef = useRef<EffectExecutor | null>(null);
-
-  useEffect(() => {
-    const container = document.getElementById('root') || document.body;
-    effectExecutorRef.current = new EffectExecutor(container);
-    
-    return () => {
-      effectExecutorRef.current?.cleanup();
-    };
-  }, []);
-
-  const handleSave = useCallback(() => {
-    console.log('Saving walkthrough:', walkthrough);
-    // In a real app, this would save to Firebase
-    alert('Walkthrough saved successfully!');
-  }, [walkthrough]);
-
-  const handlePreview = useCallback(() => {
-    navigate(`/viewer/${walkthrough.id}`);
-  }, [navigate, walkthrough.id]);
-
-  if (!effectExecutorRef.current) {
-    return <LoadingScreen />;
-  }
-
-  return (
-    <HotspotEditor
-      walkthrough={walkthrough}
-      onChange={setWalkthrough}
-      onSave={handleSave}
-      onPreview={handlePreview}
-      effectExecutor={effectExecutorRef.current}
-    />
-  );
-};
-
-// Viewer page wrapper
-const ViewerPage: React.FC = () => {
-  const { id } = useParams<{ id: string }>();
-  const navigate = useNavigate();
-  const [walkthrough, setWalkthrough] = useState<HotspotWalkthrough | null>(null);
-  const effectExecutorRef = useRef<EffectExecutor | null>(null);
-
-  useEffect(() => {
-    const container = document.getElementById('root') || document.body;
-    effectExecutorRef.current = new EffectExecutor(container);
-    
-    return () => {
-      effectExecutorRef.current?.cleanup();
-    };
-  }, []);
-
-  useEffect(() => {
-    // In a real app, this would load from Firebase
-    if (id === 'sample-walkthrough') {
-      setWalkthrough(createSampleWalkthrough());
-    } else {
-      // For demo, just use sample data
-      setWalkthrough(createSampleWalkthrough());
-    }
-  }, [id]);
-
-  const handleComplete = useCallback(() => {
-    alert('Walkthrough completed!');
-    navigate('/');
-  }, [navigate]);
-
-  const handleStepChange = useCallback((step: number) => {
-    console.log('Step changed to:', step);
-  }, []);
-
-  if (!walkthrough || !effectExecutorRef.current) {
-    return <LoadingScreen />;
-  }
-
-  return (
-    <HotspotViewer
-      walkthrough={walkthrough}
-      effectExecutor={effectExecutorRef.current}
-      onComplete={handleComplete}
-      onStepChange={handleStepChange}
-    />
-  );
-};
-
-const App: React.FC = () => {
-  return (
-    <Router>
-      <div className="App">
-        <Routes>
-          <Route path="/" element={<HomePage />} />
-          <Route path="/editor" element={<EditorPage />} />
-          <Route path="/viewer/:id" element={<ViewerPage />} />
-        </Routes>
-      </div>
-    </Router>
   );
 };
 
