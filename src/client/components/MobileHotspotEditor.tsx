--- conflicted
+++ resolved
@@ -11,11 +11,8 @@
 import { triggerHapticFeedback } from '../utils/hapticUtils'; // Import haptic utility
 import PlayAudioEventEditor from './mobile/PlayAudioEventEditor';
 import MobilePlayVideoEditor from './MobilePlayVideoEditor';
-<<<<<<< HEAD
 import MobileQuizEditor from './mobile/MobileQuizEditor';
-=======
 import MobilePanZoomEditor from './mobile/MobilePanZoomEditor';
->>>>>>> 0790d7f0
 
 
 interface MobileHotspotEditorProps {
@@ -302,15 +299,18 @@
           />
         );
       }
-<<<<<<< HEAD
       if (editingEvent.type === InteractionType.QUIZ) {
         return (
           <MobileQuizEditor
-=======
+            event={editingEvent}
+            onUpdate={onUpdateTimelineEvent}
+            onClose={() => setEditingEvent(null)}
+          />
+        );
+      }
       if (editingEvent.type === InteractionType.PAN_ZOOM_TO_HOTSPOT) {
         return (
           <MobilePanZoomEditor
->>>>>>> 0790d7f0
             event={editingEvent}
             onUpdate={onUpdateTimelineEvent}
             onClose={() => setEditingEvent(null)}
@@ -381,17 +381,19 @@
                         Edit
                       </button>
                     )}
-<<<<<<< HEAD
                     {event.type === InteractionType.QUIZ && (
                       <button
                         onClick={() => setEditingEvent(event)}
                         className="text-yellow-400 hover:text-yellow-300 p-1"
-=======
+                        aria-label="Edit event"
+                      >
+                        Edit
+                      </button>
+                    )}
                     {event.type === InteractionType.PAN_ZOOM_TO_HOTSPOT && (
                       <button
                         onClick={() => setEditingEvent(event)}
                         className="text-green-400 hover:text-green-300 p-1"
->>>>>>> 0790d7f0
                         aria-label="Edit event"
                       >
                         Edit
