--- conflicted
+++ resolved
@@ -150,15 +150,12 @@
   isSharedView?: boolean;
   theme?: 'light' | 'dark';
   autoStart?: boolean;
-<<<<<<< HEAD
   onReloadRequest?: () => void; // Prop for custom reload handling
-=======
   viewerModes?: { // Added viewerModes
     explore?: boolean;
     selfPaced?: boolean;
     timed?: boolean;
   };
->>>>>>> 054a3e61
 }
 
 interface ImageTransformState {
@@ -179,12 +176,9 @@
   isSharedView = false,
   theme = 'dark',
   autoStart = false,
-<<<<<<< HEAD
-  onReloadRequest
-=======
+  onReloadRequest,
   // Destructure viewerModes with a default value
   viewerModes = { explore: true, selfPaced: true, timed: true }
->>>>>>> 054a3e61
 }) => {
 
   const [backgroundImage, setBackgroundImage] = useState<string | undefined>(initialData.backgroundImage);
