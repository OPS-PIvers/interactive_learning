// src/client/components/MobileEditorModal.tsx
import React, { useState, useEffect, useRef, useCallback, useMemo } from 'react';
import { HotspotData, TimelineEventData, InteractionType } from '../../shared/types';
<<<<<<< HEAD
import MobileTextSettings from './mobile/MobileTextSettings';
=======
import MobileEventEditor from './mobile/MobileEventEditor';
>>>>>>> bfecba80

interface MobileEditorModalProps {
  isOpen: boolean;
  hotspot: HotspotData | null;
  timelineEvents: TimelineEventData[];
  currentStep: number;
  onClose: () => void;
  onUpdateHotspot: (updates: Partial<HotspotData>) => void;
  onDeleteHotspot: () => void;
  onAddTimelineEvent: (event: TimelineEventData) => void;
  onUpdateTimelineEvent: (event: TimelineEventData) => void;
  onDeleteTimelineEvent: (eventId: string) => void;
}

interface KeyboardState {
  isVisible: boolean;
  height: number;
  animating: boolean;
}

interface TabState {
  activeTab: 'basic' | 'style' | 'timeline' | 'advanced';
  canSwitchTabs: boolean;
}

const MOBILE_COLORS = [
  { name: 'Purple', value: 'bg-purple-500', color: '#a855f7' },
  { name: 'Blue', value: 'bg-blue-500', color: '#3b82f6' },
  { name: 'Green', value: 'bg-green-500', color: '#22c55e' },
  { name: 'Red', value: 'bg-red-500', color: '#ef4444' },
  { name: 'Yellow', value: 'bg-yellow-500', color: '#eab308' },
  { name: 'Pink', value: 'bg-pink-500', color: '#ec4899' },
  { name: 'Indigo', value: 'bg-indigo-500', color: '#6366f1' },
  { name: 'Gray', value: 'bg-gray-500', color: '#6b7280' },
];

const MOBILE_INTERACTION_TYPES = [
  // Visual Effects
  {
    category: 'Visual Effects',
    types: [
      { value: InteractionType.SPOTLIGHT, label: 'Spotlight', icon: '💡', description: 'Highlight specific area' },
      { value: InteractionType.PAN_ZOOM, label: 'Pan & Zoom', icon: '🔍', description: 'Focus on area' },
      { value: InteractionType.PULSE_HOTSPOT, label: 'Pulse', icon: '💓', description: 'Animate hotspot' },
    ]
  },
  // Media Content
  {
    category: 'Media',
    types: [
      { value: InteractionType.SHOW_VIDEO, label: 'Video', icon: '🎥', description: 'Play video file' },
      { value: InteractionType.SHOW_AUDIO_MODAL, label: 'Audio', icon: '🎵', description: 'Play audio' },
      { value: InteractionType.SHOW_IMAGE_MODAL, label: 'Image', icon: '🖼️', description: 'Show image' },
      { value: InteractionType.SHOW_YOUTUBE, label: 'YouTube', icon: '📺', description: 'Play YouTube video' },
    ]
  },
  // Interactive
  {
    category: 'Interactive',
    types: [
      { value: InteractionType.SHOW_TEXT, label: 'Text Modal', icon: '💬', description: 'Show text popup' },
      { value: InteractionType.QUIZ, label: 'Quiz', icon: '❓', description: 'Ask question' },
    ]
  }
];

// Performance optimization: Create lookup map for interaction type labels
const interactionTypeLabelMap = new Map(
  MOBILE_INTERACTION_TYPES.flatMap(c => c.types).map(t => [t.value, t.label])
);

const MobileEditorModal: React.FC<MobileEditorModalProps> = ({
  isOpen,
  hotspot,
  timelineEvents,
  currentStep,
  onClose,
  onUpdateHotspot,
  onDeleteHotspot,
  onAddTimelineEvent,
  onUpdateTimelineEvent,
  onDeleteTimelineEvent
}) => {
  const [keyboard, setKeyboard] = useState<KeyboardState>({
    isVisible: false,
    height: 0,
    animating: false
  });

  const [tabState, setTabState] = useState<TabState>({
    activeTab: 'basic',
    canSwitchTabs: true
  });

  const [localHotspot, setLocalHotspot] = useState<HotspotData | null>(null);
  const [hasUnsavedChanges, setHasUnsavedChanges] = useState(false);
  const [showDeleteConfirm, setShowDeleteConfirm] = useState(false);
  const [showEventTypeSelector, setShowEventTypeSelector] = useState(false);
  const [editingEvent, setEditingEvent] = useState<TimelineEventData | null>(null);

  const modalRef = useRef<HTMLDivElement>(null);
  const contentRef = useRef<HTMLDivElement>(null);
  const scrollPositionRef = useRef<number>(0);

  // Sync local hotspot with prop
  useEffect(() => {
    if (hotspot) {
      setLocalHotspot({ ...hotspot });
      setHasUnsavedChanges(false);
    }
  }, [hotspot]);

  // Enhanced keyboard detection for mobile
  useEffect(() => {
    if (!isOpen) return;

    const detectKeyboard = () => {
      const windowHeight = window.innerHeight;
      const visualViewportHeight = window.visualViewport?.height || windowHeight;
      const keyboardHeight = Math.max(0, windowHeight - visualViewportHeight);
      const isKeyboardVisible = keyboardHeight > 100;

      setKeyboard(prev => ({
        isVisible: isKeyboardVisible,
        height: keyboardHeight,
        animating: prev.isVisible !== isKeyboardVisible
      }));

      // Adjust tab switching ability when keyboard is open
      setTabState(prev => ({
        ...prev,
        canSwitchTabs: !isKeyboardVisible
      }));

      // Auto-scroll to focused input when keyboard opens
      if (isKeyboardVisible && document.activeElement) {
        setTimeout(() => {
          document.activeElement?.scrollIntoView({
            behavior: 'smooth',
            block: 'center'
          });
        }, 100);
      }
    };

    detectKeyboard();

    window.addEventListener('resize', detectKeyboard);
    window.visualViewport?.addEventListener('resize', detectKeyboard);

    return () => {
      window.removeEventListener('resize', detectKeyboard);
      window.visualViewport?.removeEventListener('resize', detectKeyboard);
    };
  }, [isOpen]);

  // Auto-save functionality with debouncing
  const autoSaveTimeoutRef = useRef<number>();
  const saveChanges = useCallback(() => {
    if (localHotspot && hasUnsavedChanges) {
      onUpdateHotspot(localHotspot);
      setHasUnsavedChanges(false);
    }
  }, [localHotspot, hasUnsavedChanges, onUpdateHotspot]);

  const scheduleAutoSave = useCallback(() => {
    if (autoSaveTimeoutRef.current) {
      clearTimeout(autoSaveTimeoutRef.current);
    }
    autoSaveTimeoutRef.current = window.setTimeout(saveChanges, 1000);
  }, [saveChanges]);

  const updateLocalHotspot = useCallback((updates: Partial<HotspotData>) => {
    setLocalHotspot(prev => prev ? { ...prev, ...updates } : null);
    setHasUnsavedChanges(true);
    scheduleAutoSave();
  }, [scheduleAutoSave]);

  // Handle modal close with unsaved changes check
  const handleClose = useCallback(() => {
    if (hasUnsavedChanges) {
      saveChanges();
    }
    onClose();
  }, [hasUnsavedChanges, saveChanges, onClose]);

  // Prevent background scroll when modal is open
  useEffect(() => {
    if (isOpen) {
      scrollPositionRef.current = window.scrollY; // Save scroll position
      document.body.style.overflow = 'hidden';
      document.body.style.position = 'fixed';
      document.body.style.width = '100%';
      document.body.style.top = `-${scrollPositionRef.current}px`;
    } else {
      const scrollY = scrollPositionRef.current;
      document.body.style.overflow = '';
      document.body.style.position = '';
      document.body.style.width = '';
      document.body.style.top = '';
      window.scrollTo(0, scrollY);
    }

    return () => {
      document.body.style.overflow = '';
      document.body.style.position = '';
      document.body.style.width = '';
      document.body.style.top = '';
    };
  }, [isOpen]);

  // Memoize hotspot events to prevent unnecessary re-renders
  const hotspotEvents = useMemo(() => {
    return timelineEvents.filter(e => e.targetId === hotspot?.id);
  }, [timelineEvents, hotspot?.id]);

  // FIXED: Move tab content rendering to stable components to prevent hook issues
  const BasicTabContent = useMemo(() => {
    if (!localHotspot) return null;

    return (
      <div className="space-y-6 p-4">
        <div>
          <label className="block text-sm font-medium text-gray-300 mb-3">
            Title
          </label>
          <input
            type="text"
            value={localHotspot.title}
            onChange={(e) => updateLocalHotspot({ title: e.target.value })}
            className="w-full bg-slate-700 border border-slate-600 rounded-lg px-4 py-3 text-white placeholder-slate-400 focus:outline-none focus:ring-2 focus:ring-purple-500 focus:border-transparent"
            placeholder="Enter hotspot title"
          />
        </div>

        <div>
          <label className="block text-sm font-medium text-gray-300 mb-3">
            Description
          </label>
          <textarea
            value={localHotspot.description}
            onChange={(e) => updateLocalHotspot({ description: e.target.value })}
            rows={4}
            className="w-full bg-slate-700 border border-slate-600 rounded-lg px-4 py-3 text-white placeholder-slate-400 focus:outline-none focus:ring-2 focus:ring-purple-500 focus:border-transparent resize-none"
            placeholder="Enter hotspot description"
          />
        </div>

        <div>
          <label className="block text-sm font-medium text-gray-300 mb-3">
            Media URL (optional)
          </label>
          <input
            type="url"
            value={localHotspot.mediaUrl || ''}
            onChange={(e) => updateLocalHotspot({ mediaUrl: e.target.value })}
            className="w-full bg-slate-700 border border-slate-600 rounded-lg px-4 py-3 text-white placeholder-slate-400 focus:outline-none focus:ring-2 focus:ring-purple-500 focus:border-transparent"
            placeholder="https://example.com/image.jpg"
          />
        </div>
      </div>
    );
  }, [localHotspot, updateLocalHotspot]);

  const StyleTabContent = useMemo(() => {
    if (!localHotspot) return null;

    return (
      <div className="space-y-6 p-4">
        <div>
          <label className="block text-sm font-medium text-gray-300 mb-3">
            Background Color
          </label>
          <div className="grid grid-cols-4 gap-3">
            {MOBILE_COLORS.map((color) => (
              <button
                key={color.value}
                onClick={() => updateLocalHotspot({ backgroundColor: color.value })}
                className={`w-12 h-12 rounded-full border-4 transition-all duration-200 ${
                  localHotspot?.backgroundColor === color.value
                    ? 'border-white ring-4 ring-purple-500 ring-opacity-50 scale-105'
                    : 'border-gray-600 hover:border-gray-400'
                }`}
                style={{ backgroundColor: color.color }}
                aria-label={color.name}
              >
                {localHotspot?.backgroundColor === color.value && (
                  <div className="w-full h-full flex items-center justify-center">
                    <svg className="w-6 h-6 text-white" fill="currentColor" viewBox="0 0 20 20">
                      <path fillRule="evenodd" d="M16.707 5.293a1 1 0 010 1.414l-8 8a1 1 0 01-1.414 0l-4-4a1 1 0 011.414-1.414L8 12.586l7.293-7.293a1 1 0 011.414 0z" clipRule="evenodd" />
                    </svg>
                  </div>
                )}
              </button>
            ))}
          </div>
        </div>

        <div>
          <label className="block text-sm font-medium text-gray-300 mb-3">
            Size
          </label>
          <div className="flex space-x-3">
            {[
              { value: 'small', label: 'Small', size: '32px' },
              { value: 'medium', label: 'Medium', size: '40px' },
              { value: 'large', label: 'Large', size: '48px' }
            ].map((size) => (
              <button
                key={size.value}
                onClick={() => updateLocalHotspot({ size: size.value as any })}
                className={`flex-1 p-4 border-2 rounded-lg transition-all duration-200 ${
                  localHotspot?.size === size.value
                    ? 'border-purple-500 bg-purple-500 bg-opacity-20'
                    : 'border-gray-600 hover:border-gray-400'
                }`}
              >
                <div className="flex flex-col items-center space-y-2">
                  <div
                    className={`rounded-full ${localHotspot?.backgroundColor || 'bg-purple-500'}`}
                    style={{ width: size.size, height: size.size }}
                  />
                  <span className="text-sm text-gray-300">{size.label}</span>
                </div>
              </button>
            ))}
          </div>
        </div>
      </div>
    );
  }, [localHotspot, updateLocalHotspot]);

<<<<<<< HEAD
  const TimelineTabContent = useMemo(() => {
    if (editingEvent) {
      const handleBack = () => setEditingEvent(null);
      return (
        <div className="p-4">
          <button onClick={handleBack} className="text-purple-400 hover:text-purple-300 mb-4">
            &larr; Back to Events
          </button>
          {editingEvent.type === InteractionType.SHOW_TEXT && (
            <MobileTextSettings
              event={editingEvent}
              onUpdate={(updatedEvent) => {
                onUpdateTimelineEvent(updatedEvent);
                setEditingEvent(updatedEvent);
              }}
            />
          )}
          {/* Add other event settings components here */}
        </div>
      );
    }

    return (
      <div className="space-y-4 p-4">
        <div className="flex items-center justify-between">
          <h3 className="text-lg font-medium text-white">Timeline Events</h3>
          <button
            onClick={() => setShowEventTypeSelector(true)}
            className="px-4 py-2 bg-purple-600 text-white rounded-lg text-sm font-medium hover:bg-purple-700 transition-colors"
          >
            Add Event
          </button>
        </div>

        <div className="space-y-3">
          {hotspotEvents.map((event) => (
            <div
              key={event.id}
              className="bg-slate-700 rounded-lg p-4 border border-slate-600"
              onClick={() => {
                if (event.type === InteractionType.SHOW_TEXT) {
                  setEditingEvent(event);
                }
                // Add handlers for other event types here
              }}
            >
              <div className="flex items-center justify-between mb-2">
                <div className="flex items-center space-x-2">
                  <span className="text-white font-medium">
                    {interactionTypeLabelMap.get(event.type) || 'Unknown'}
                  </span>
                </div>
                <button
                  onClick={(e) => {
                    e.stopPropagation();
                    onDeleteTimelineEvent(event.id);
                  }}
                  className="text-red-400 hover:text-red-300 p-1"
                >
                  <svg className="w-5 h-5" fill="none" stroke="currentColor" viewBox="0 0 24 24">
                    <path strokeLinecap="round" strokeLinejoin="round" strokeWidth={2} d="M19 7l-.867 12.142A2 2 0 0116.138 21H7.862a2 2 0 01-1.995-1.858L5 7m5 4v6m4-6v6m1-10V4a1 1 0 00-1-1h-4a1 1 0 00-1 1v3M4 7h16" />
                  </svg>
                </button>
              </div>
              <div className="text-sm text-gray-300">
                Step {event.step} • Duration: {event.duration}ms
              </div>
            </div>
          ))}
=======
  const handleHotspotEventsChange = (updatedHotspotEvents: TimelineEventData[]) => {
    const otherEvents = timelineEvents.filter(e => e.targetId !== hotspot?.id);
    const newTimeline = [...otherEvents, ...updatedHotspotEvents];

    // This is still a bit of a hack. A better approach would be to have more granular
    // update functions (onUpdate, onDelete, onReorder) passed to the editor.
    // For now, we'll find what changed and call the appropriate function.
>>>>>>> bfecba80

    // Deletes
    hotspotEvents.forEach(oldEvent => {
      if (!updatedHotspotEvents.find(newEvent => newEvent.id === oldEvent.id)) {
        onDeleteTimelineEvent(oldEvent.id);
      }
    });

    // Additions and Updates
    updatedHotspotEvents.forEach(newEvent => {
      const oldEvent = hotspotEvents.find(e => e.id === newEvent.id);
      if (!oldEvent) {
        // onAddTimelineEvent(newEvent); This will be handled by the event type selector
      } else if (JSON.stringify(oldEvent) !== JSON.stringify(newEvent)) {
        onUpdateTimelineEvent(newEvent);
      }
    });
  };

  const TimelineTabContent = useMemo(() => {
    return (
      <MobileEventEditor
        events={hotspotEvents}
        onAddEvent={() => setShowEventTypeSelector(true)}
        onEventsChange={handleHotspotEventsChange}
        onSelectEvent={(event) => {
          // For now, just log. Later this could open a detail editor view.
          console.log('Selected event', event);
        }}
      />
    );
<<<<<<< HEAD
  }, [hotspotEvents, editingEvent, onUpdateTimelineEvent, onDeleteTimelineEvent]);
=======
  }, [hotspotEvents, hotspot?.id, onAddTimelineEvent, onUpdateTimelineEvent, onDeleteTimelineEvent]);
>>>>>>> bfecba80


  // FIXED: Use stable component rendering instead of function calls
  const renderTabContent = () => {
    switch (tabState.activeTab) {
      case 'basic':
        return BasicTabContent;
      case 'style':
        return StyleTabContent;
      case 'timeline':
        return TimelineTabContent;
      default: // Fallback to basic tab
        return BasicTabContent;
    }
  };

  if (!isOpen || !hotspot || !localHotspot) return null;

  return (
    <div className="fixed inset-0 z-50 bg-black bg-opacity-50 flex flex-col">
      {/* Modal */}
      <div
        ref={modalRef}
        className="bg-slate-800 flex flex-col h-full"
        style={{
          paddingBottom: keyboard.isVisible ? `${keyboard.height}px` : '0px',
          transition: keyboard.animating ? 'padding-bottom 0.3s ease' : 'none'
        }}
      >
        {/* Header */}
        <div className="flex-shrink-0 bg-slate-900 border-b border-slate-700">
          <div className="flex items-center justify-between p-4">
            <div className="flex items-center space-x-3">
              <button
                onClick={handleClose}
                className="text-gray-400 hover:text-white transition-colors"
              >
                <svg className="w-6 h-6" fill="none" stroke="currentColor" viewBox="0 0 24 24">
                  <path strokeLinecap="round" strokeLinejoin="round" strokeWidth={2} d="M15 19l-7-7 7-7" />
                </svg>
              </button>
              <div>
                <h2 className="text-lg font-semibold text-white">Edit Hotspot</h2>
                {hasUnsavedChanges && (
                  <p className="text-xs text-yellow-400">Unsaved changes</p>
                )}
              </div>
            </div>

            <div className="flex items-center space-x-2">
              <button
                onClick={() => setShowDeleteConfirm(true)}
                className="text-red-400 hover:text-red-300 p-2"
              >
                <svg className="w-5 h-5" fill="none" stroke="currentColor" viewBox="0 0 24 24">
                  <path strokeLinecap="round" strokeLinejoin="round" strokeWidth={2} d="M19 7l-.867 12.142A2 2 0 0116.138 21H7.862a2 2 0 01-1.995-1.858L5 7m5 4v6m4-6v6m1-10V4a1 1 0 00-1-1h-4a1 1 0 00-1 1v3M4 7h16" />
                </svg>
              </button>
            </div>
          </div>
        </div>

        {/* Tab Navigation */}
        {tabState.canSwitchTabs && (
          <div className="flex-shrink-0 bg-slate-800 border-b border-slate-700">
            <div className="flex">
              {[
                { id: 'basic', label: 'Basic' },
                { id: 'style', label: 'Style' },
                { id: 'timeline', label: 'Timeline' }
              ].map((tab) => (
                <button
                  key={tab.id}
                  onClick={() => setTabState(prev => ({ ...prev, activeTab: tab.id as any }))}
                  className={`flex-1 py-4 px-2 text-center transition-colors ${
                    tabState.activeTab === tab.id
                      ? 'text-purple-400 border-b-2 border-purple-400'
                      : 'text-gray-400 hover:text-gray-200'
                  }`}
                >
                  {tab.label}
                </button>
              ))}
            </div>
          </div>
        )}

        {/* Content */}
        <div ref={contentRef} className="flex-1 overflow-y-auto">
          {renderTabContent()}
        </div>
      </div>

      {showEventTypeSelector && (
        <MobileEventTypeSelector
          onClose={() => setShowEventTypeSelector(false)}
          onSelect={(type) => {
            const newEvent: TimelineEventData = {
              id: `event_${Date.now()}`,
              type,
              targetId: hotspot?.id || '',
              step: currentStep,
              duration: 2000
            };
            onAddTimelineEvent(newEvent);
            setShowEventTypeSelector(false);
          }}
        />
      )}

      {/* Delete Confirmation Modal */}
      {showDeleteConfirm && (
        <div className="fixed inset-0 z-60 bg-black bg-opacity-75 flex items-center justify-center p-4">
          <div className="bg-slate-800 rounded-lg p-6 max-w-sm w-full">
            <h3 className="text-lg font-semibold text-white mb-4">Delete Hotspot</h3>
            <p className="text-gray-300 mb-6">Are you sure you want to delete this hotspot? This action cannot be undone.</p>
            <div className="flex space-x-3">
              <button
                onClick={() => setShowDeleteConfirm(false)}
                className="flex-1 px-4 py-2 bg-slate-700 text-white rounded-lg hover:bg-slate-600 transition-colors"
              >
                Cancel
              </button>
              <button
                onClick={() => {
                  onDeleteHotspot();
                  setShowDeleteConfirm(false);
                }}
                className="flex-1 px-4 py-2 bg-red-600 text-white rounded-lg hover:bg-red-700 transition-colors"
              >
                Delete
              </button>
            </div>
          </div>
        </div>
      )}
    </div>
  );
};

const MobileEventTypeSelector: React.FC<{
  onSelect: (type: InteractionType) => void;
  onClose: () => void;
}> = ({ onSelect, onClose }) => {
  return (
    <div className="fixed inset-0 z-60 bg-black bg-opacity-75 flex flex-col justify-end">
      <div className="bg-slate-800 rounded-t-2xl p-4 max-h-[80vh] flex flex-col">
        <div className="flex items-center justify-between mb-4 flex-shrink-0">
          <h3 className="text-lg font-semibold text-white">Select Event Type</h3>
          <button onClick={onClose} className="text-gray-400 hover:text-white" aria-label="Close event type selector">
            <svg className="w-6 h-6" fill="none" stroke="currentColor" viewBox="0 0 24 24">
              <path strokeLinecap="round" strokeLinejoin="round" strokeWidth={2} d="M6 18L18 6M6 6l12 12" />
            </svg>
          </button>
        </div>
        <div className="overflow-y-auto">
          {MOBILE_INTERACTION_TYPES.map(category => (
            <div key={category.category} className="mb-4">
              <h4 className="text-sm font-bold text-purple-400 mb-2 px-2">{category.category}</h4>
              <div className="grid grid-cols-2 sm:grid-cols-3 gap-3">
                {category.types.map(type => (
                  <button
                    key={type.value}
                    onClick={() => onSelect(type.value)}
                    className="bg-slate-700 rounded-lg p-4 text-left hover:bg-slate-600 transition-colors focus:outline-none focus:ring-2 focus:ring-purple-500"
                  >
                    <div className="text-2xl mb-2">{type.icon}</div>
                    <div className="font-semibold text-white">{type.label}</div>
                    <div className="text-xs text-gray-400 mt-1">{type.description}</div>
                  </button>
                ))}
              </div>
            </div>
          ))}
        </div>
      </div>
    </div>
  );
};

export default MobileEditorModal;<|MERGE_RESOLUTION|>--- conflicted
+++ resolved
@@ -1,11 +1,8 @@
 // src/client/components/MobileEditorModal.tsx
 import React, { useState, useEffect, useRef, useCallback, useMemo } from 'react';
 import { HotspotData, TimelineEventData, InteractionType } from '../../shared/types';
-<<<<<<< HEAD
 import MobileTextSettings from './mobile/MobileTextSettings';
-=======
 import MobileEventEditor from './mobile/MobileEventEditor';
->>>>>>> bfecba80
 
 interface MobileEditorModalProps {
   isOpen: boolean;
@@ -338,7 +335,32 @@
     );
   }, [localHotspot, updateLocalHotspot]);
 
-<<<<<<< HEAD
+  const handleHotspotEventsChange = (updatedHotspotEvents: TimelineEventData[]) => {
+    const otherEvents = timelineEvents.filter(e => e.targetId !== hotspot?.id);
+    const newTimeline = [...otherEvents, ...updatedHotspotEvents];
+
+    // This is still a bit of a hack. A better approach would be to have more granular
+    // update functions (onUpdate, onDelete, onReorder) passed to the editor.
+    // For now, we'll find what changed and call the appropriate function.
+
+    // Deletes
+    hotspotEvents.forEach(oldEvent => {
+      if (!updatedHotspotEvents.find(newEvent => newEvent.id === oldEvent.id)) {
+        onDeleteTimelineEvent(oldEvent.id);
+      }
+    });
+
+    // Additions and Updates
+    updatedHotspotEvents.forEach(newEvent => {
+      const oldEvent = hotspotEvents.find(e => e.id === newEvent.id);
+      if (!oldEvent) {
+        // onAddTimelineEvent(newEvent); This will be handled by the event type selector
+      } else if (JSON.stringify(oldEvent) !== JSON.stringify(newEvent)) {
+        onUpdateTimelineEvent(newEvent);
+      }
+    });
+  };
+
   const TimelineTabContent = useMemo(() => {
     if (editingEvent) {
       const handleBack = () => setEditingEvent(null);
@@ -362,97 +384,19 @@
     }
 
     return (
-      <div className="space-y-4 p-4">
-        <div className="flex items-center justify-between">
-          <h3 className="text-lg font-medium text-white">Timeline Events</h3>
-          <button
-            onClick={() => setShowEventTypeSelector(true)}
-            className="px-4 py-2 bg-purple-600 text-white rounded-lg text-sm font-medium hover:bg-purple-700 transition-colors"
-          >
-            Add Event
-          </button>
-        </div>
-
-        <div className="space-y-3">
-          {hotspotEvents.map((event) => (
-            <div
-              key={event.id}
-              className="bg-slate-700 rounded-lg p-4 border border-slate-600"
-              onClick={() => {
-                if (event.type === InteractionType.SHOW_TEXT) {
-                  setEditingEvent(event);
-                }
-                // Add handlers for other event types here
-              }}
-            >
-              <div className="flex items-center justify-between mb-2">
-                <div className="flex items-center space-x-2">
-                  <span className="text-white font-medium">
-                    {interactionTypeLabelMap.get(event.type) || 'Unknown'}
-                  </span>
-                </div>
-                <button
-                  onClick={(e) => {
-                    e.stopPropagation();
-                    onDeleteTimelineEvent(event.id);
-                  }}
-                  className="text-red-400 hover:text-red-300 p-1"
-                >
-                  <svg className="w-5 h-5" fill="none" stroke="currentColor" viewBox="0 0 24 24">
-                    <path strokeLinecap="round" strokeLinejoin="round" strokeWidth={2} d="M19 7l-.867 12.142A2 2 0 0116.138 21H7.862a2 2 0 01-1.995-1.858L5 7m5 4v6m4-6v6m1-10V4a1 1 0 00-1-1h-4a1 1 0 00-1 1v3M4 7h16" />
-                  </svg>
-                </button>
-              </div>
-              <div className="text-sm text-gray-300">
-                Step {event.step} • Duration: {event.duration}ms
-              </div>
-            </div>
-          ))}
-=======
-  const handleHotspotEventsChange = (updatedHotspotEvents: TimelineEventData[]) => {
-    const otherEvents = timelineEvents.filter(e => e.targetId !== hotspot?.id);
-    const newTimeline = [...otherEvents, ...updatedHotspotEvents];
-
-    // This is still a bit of a hack. A better approach would be to have more granular
-    // update functions (onUpdate, onDelete, onReorder) passed to the editor.
-    // For now, we'll find what changed and call the appropriate function.
->>>>>>> bfecba80
-
-    // Deletes
-    hotspotEvents.forEach(oldEvent => {
-      if (!updatedHotspotEvents.find(newEvent => newEvent.id === oldEvent.id)) {
-        onDeleteTimelineEvent(oldEvent.id);
-      }
-    });
-
-    // Additions and Updates
-    updatedHotspotEvents.forEach(newEvent => {
-      const oldEvent = hotspotEvents.find(e => e.id === newEvent.id);
-      if (!oldEvent) {
-        // onAddTimelineEvent(newEvent); This will be handled by the event type selector
-      } else if (JSON.stringify(oldEvent) !== JSON.stringify(newEvent)) {
-        onUpdateTimelineEvent(newEvent);
-      }
-    });
-  };
-
-  const TimelineTabContent = useMemo(() => {
-    return (
       <MobileEventEditor
         events={hotspotEvents}
         onAddEvent={() => setShowEventTypeSelector(true)}
         onEventsChange={handleHotspotEventsChange}
         onSelectEvent={(event) => {
-          // For now, just log. Later this could open a detail editor view.
-          console.log('Selected event', event);
+          if (event.type === InteractionType.SHOW_TEXT) {
+            setEditingEvent(event);
+          }
+          // Add handlers for other event types here
         }}
       />
     );
-<<<<<<< HEAD
-  }, [hotspotEvents, editingEvent, onUpdateTimelineEvent, onDeleteTimelineEvent]);
-=======
-  }, [hotspotEvents, hotspot?.id, onAddTimelineEvent, onUpdateTimelineEvent, onDeleteTimelineEvent]);
->>>>>>> bfecba80
+  }, [hotspotEvents, hotspot?.id, onAddTimelineEvent, onUpdateTimelineEvent, onDeleteTimelineEvent, handleHotspotEventsChange]);
 
 
   // FIXED: Use stable component rendering instead of function calls
