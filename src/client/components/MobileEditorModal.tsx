--- conflicted
+++ resolved
@@ -1,24 +1,15 @@
 // src/client/components/MobileEditorModal.tsx
-<<<<<<< HEAD
-import React, { useState, useEffect, useRef, useCallback, useMemo } from 'react';
+import React, { useState, useEffect, useRef, useCallback, useMemo, lazy, Suspense } from 'react';
 import { useSwipeable } from 'react-swipeable';
 import ReactPullToRefresh from 'react-pull-to-refresh';
 import { HotspotData, TimelineEventData, InteractionType } from '../../shared/types';
 import { triggerHapticFeedback } from '../utils/hapticUtils';
-import MobileTextSettings from './mobile/MobileTextSettings';
-import MobileEventEditor from './mobile/MobileEventEditor';
-import MobileEventPreview from './mobile/MobileEventPreview';
-import MobilePreviewOverlay from './mobile/MobilePreviewOverlay';
-=======
-import React, { useState, useEffect, useRef, useCallback, useMemo, lazy, Suspense } from 'react';
-import { HotspotData, TimelineEventData, InteractionType } from '../../shared/types';
 
 const MobileTextSettings = lazy(() => import('./mobile/MobileTextSettings'));
 const MobileEventEditor = lazy(() => import('./mobile/MobileEventEditor'));
 const MobileEventPreview = lazy(() => import('./mobile/MobileEventPreview'));
 const MobilePreviewOverlay = lazy(() => import('./mobile/MobilePreviewOverlay'));
 const MobileEventTypeSelector = lazy(() => import('./mobile/MobileEventTypeSelector'));
->>>>>>> 76de2e95
 
 interface MobileEditorModalProps {
   isOpen: boolean;
@@ -565,17 +556,12 @@
         )}
 
         {/* Content */}
-<<<<<<< HEAD
         <div ref={contentRef} className="flex-1 overflow-y-auto" {...handleSwipe}>
           <ReactPullToRefresh onRefresh={handleRefresh}>
-            {renderTabContent()}
+            <Suspense fallback={<div>Loading...</div>}>
+              {renderTabContent()}
+            </Suspense>
           </ReactPullToRefresh>
-=======
-        <div ref={contentRef} className="flex-1 overflow-y-auto">
-          <Suspense fallback={<div>Loading...</div>}>
-            {renderTabContent()}
-          </Suspense>
->>>>>>> 76de2e95
         </div>
 
         {/* Keyboard spacer */}
