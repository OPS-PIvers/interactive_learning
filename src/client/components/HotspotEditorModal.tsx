import React, { useState, useCallback, useEffect, useRef } from 'react';
import { DndProvider } from 'react-dnd';
import { HTML5Backend } from 'react-dnd-html5-backend';
import { HotspotData, TimelineEventData, HotspotSize } from '../../shared/types';
import { InteractionType } from '../../shared/InteractionPresets';
import { hotspotStylePresets, hotspotSizePresets, applyStylePreset, defaultHotspotSize } from '../../shared/hotspotStylePresets';
import { XMarkIcon } from './icons/XMarkIcon';
import { SaveIcon } from './icons/SaveIcon';
import { TrashIcon } from './icons/TrashIcon';
import { PlusIcon } from './icons/PlusIcon';
import { ChevronLeftIcon } from './icons/ChevronLeftIcon';
import { ChevronRightIcon } from './icons/ChevronRightIcon';
import ChevronDownIcon from './icons/ChevronDownIcon';
import EventTypeToggle from './EventTypeToggle';
import PanZoomSettings from './PanZoomSettings';
import SpotlightSettings from './SpotlightSettings';
import EditableEventCard from './EditableEventCard';
import InteractionEditor from './interactions/InteractionEditor';
import InteractionSettingsModal from './InteractionSettingsModal';
import { normalizeHotspotPosition } from '../../lib/safeMathUtils';
import { UnifiedEditorState, EditorStateActions } from '../hooks/useUnifiedEditorState';

interface EnhancedHotspotEditorModalProps {
  editorState: UnifiedEditorState;
  editorActions: EditorStateActions;
  selectedHotspot: HotspotData | null;
  relatedEvents: TimelineEventData[];
  currentStep: number;
  backgroundImage: string;
  onUpdateHotspot: (hotspot: HotspotData) => void;
  onDeleteHotspot: (hotspotId: string) => void;
  onAddEvent: (event: TimelineEventData) => void;
  onUpdateEvent: (event: TimelineEventData) => void;
  onDeleteEvent: (eventId: string) => void;
  allHotspots: HotspotData[];
  onPreviewEvent?: (eventId: string) => void; // New callback for previewing on main image
  onPreviewOverlay?: (event: TimelineEventData | null) => void; // New callback for preview overlays
}

// Event Type Selector Component
const EventTypeGrid: React.FC<{ onSelectEventType: (type: InteractionType) => void }> = React.memo(({ onSelectEventType }) => {
  const eventTypes: { type: InteractionType; label: string }[] = [
    { type: InteractionType.SPOTLIGHT, label: 'Spotlight' },
    { type: InteractionType.PAN_ZOOM, label: 'Pan & Zoom' },
    { type: InteractionType.SHOW_TEXT, label: 'Text Display' },
    { type: InteractionType.PLAY_VIDEO, label: 'Video' },
    { type: InteractionType.PLAY_AUDIO, label: 'Audio' },
    { type: InteractionType.QUIZ, label: 'Quiz Question' },
  ];

  return (
    <div className="grid grid-cols-2 gap-2">
      {eventTypes.map(({ type, label }) => (
        <button
          key={type}
          onClick={() => onSelectEventType(type)}
          className="px-2 py-2 bg-blue-500 text-white rounded hover:bg-blue-600 text-xs flex flex-col items-center gap-1 justify-center min-h-[50px]" // Added justify-center and min-h
        >
          {/* Using a generic icon for now, could be specific later */}
          <PlusIcon className="w-4 h-4 mb-0.5" />
          <span className="text-center">{label}</span>
        </button>
      ))}
    </div>
  );
});

// Hotspot Editor Toolbar Component
const HotspotEditorToolbar: React.FC<{
  title: string;
  onTitleChange: (title: string) => void;
  onSave: () => void;
  onDelete: () => void;
  onClose: () => void;
}> = React.memo(({ title, onTitleChange, onSave, onDelete, onClose }) => (
  <div className="p-2 bg-gray-900 flex items-center justify-between border-b border-gray-700">
    <input
      type="text"
      value={title}
      onChange={e => onTitleChange(e.target.value)}
      className="bg-gray-700 text-xl font-bold p-1 rounded"
    />
    <div className="flex items-center space-x-2">
      <button
        onClick={onSave}
        className="p-2 bg-green-600 rounded hover:bg-green-700"
        title="Save & Close"
      >
        <SaveIcon className="w-4 h-4" />
      </button>
      <button
        onClick={onDelete}
        className="p-2 bg-red-600 rounded hover:bg-red-700"
      >
        <TrashIcon className="w-4 h-4" />
      </button>
      <button
        onClick={onClose}
        className="p-2 bg-gray-600 rounded hover:bg-gray-700"
      >
        <XMarkIcon className="w-4 h-4" />
      </button>
    </div>
  </div>
));

const EnhancedHotspotEditorModal: React.FC<EnhancedHotspotEditorModalProps> = ({
  editorState,
  editorActions,
  selectedHotspot,
  relatedEvents,
  currentStep,
  backgroundImage,
  onUpdateHotspot,
  onDeleteHotspot,
  onAddEvent,
  onUpdateEvent,
  onDeleteEvent,
  allHotspots,
  onPreviewEvent,
  onPreviewOverlay
}) => {
  const eventIdCounter = useRef(0);
  const timestampCounter = useRef(0);

  const { isOpen, isCollapsed } = editorState.hotspotEditor;
  const { isOpen: isSettingsModalOpen, editingEventId } = editorState.interactionEditor;

  // Debug logging to understand modal rendering
  console.log('🔍 HOTSPOT EDITOR MODAL DEBUG:', {
    isOpen,
    selectedHotspot: selectedHotspot ? { id: selectedHotspot.id, title: selectedHotspot.title } : null,
    relatedEventsCount: relatedEvents.length,
    component: 'HotspotEditorModal',
    timestamp: ++timestampCounter.current
  });
  // Local state for the hotspot being edited
  const [localHotspot, setLocalHotspot] = useState(selectedHotspot);
  const [previewingEventIds, setPreviewingEventIds] = useState<string[]>([]);
  const [showEventTypeSelector, setShowEventTypeSelector] = useState(false); // New state for EventTypeSelector visibility
  const [isHotspotSettingsCollapsed, setIsHotspotSettingsCollapsed] = useState(false);
  const eventTypeSelectorRef = useRef<HTMLDivElement>(null); // Ref for scrolling

  useEffect(() => { 
    setLocalHotspot(selectedHotspot); 
    setPreviewingEventIds([]); 
    setShowEventTypeSelector(false); // Reset on hotspot change
  }, [selectedHotspot]);

  const handleToggleEventTypeSelector = () => {
    setShowEventTypeSelector(prev => !prev);
  };

  // Scroll to EventTypeSelector when it becomes visible
  useEffect(() => {
    if (showEventTypeSelector && eventTypeSelectorRef.current) {
      eventTypeSelectorRef.current.scrollIntoView({ behavior: 'smooth', block: 'center' });
    }
  }, [showEventTypeSelector]);

  const handleAddEvent = (type: InteractionType) => {
    if (!localHotspot) return;
    
    const newEvent: TimelineEventData = { 
      id: `event_${++eventIdCounter.current}`, 
      name: `New ${type.toLowerCase().replace('_', ' ')} event`,
      step: currentStep,
      type,
      targetId: localHotspot.id,
      
      // === UNIFIED VIDEO PROPERTIES ===
      ...(type === InteractionType.PLAY_VIDEO && {
        videoDisplayMode: 'inline',
        videoShowControls: true,
        autoplay: false,
        loop: false,
      }),
      
      // === UNIFIED AUDIO PROPERTIES ===
      ...(type === InteractionType.PLAY_AUDIO && {
        audioUrl: '',
        audioDisplayMode: 'background',
        audioShowControls: false,
        autoplay: true,
        volume: 80,
      }),
      
      // === UNIFIED TEXT PROPERTIES ===
      ...(type === InteractionType.SHOW_TEXT && {
        textContent: 'Enter your text here',
        textPosition: 'center',
        textX: 50,
        textY: 50,
        textWidth: 300,
        textHeight: 100,
      }),
      
      // === UNIFIED SPOTLIGHT PROPERTIES ===
      ...(type === InteractionType.SPOTLIGHT && {
        spotlightShape: 'circle',
        spotlightX: localHotspot.x,
        spotlightY: localHotspot.y, 
        spotlightWidth: 120,
        spotlightHeight: 120,
        backgroundDimPercentage: 70,
        spotlightOpacity: 0, // Always bright
      }),
      
      // === UNIFIED PAN_ZOOM PROPERTIES ===
      ...((type === InteractionType.PAN_ZOOM || type === InteractionType.PAN_ZOOM_TO_HOTSPOT) && {
        targetX: localHotspot.x,
        targetY: localHotspot.y,
        zoomLevel: 2,
        smooth: true,
      }),
      
      // === OTHER PROPERTIES ===
      ...(type === InteractionType.QUIZ && {
        quizQuestion: 'Enter your question',
        quizOptions: ['Option 1', 'Option 2', 'Option 3'],
        quizCorrectAnswer: 0,
        quizExplanation: '',
      }),
    };
    onAddEvent(newEvent);

    // Automatically trigger preview for the new event
    setPreviewingEventIds(prev => [...prev, newEvent.id]);
    onPreviewOverlay?.(newEvent);
  };
  
  const handleEventUpdate = (updatedEvent: TimelineEventData) => {
    onUpdateEvent(updatedEvent);
  };
  
  const handleEventDelete = (eventId: string) => {
    onDeleteEvent(eventId);
  };
  
  const moveEvent = (dragIndex: number, hoverIndex: number) => {
    // This would need to be implemented based on your event ordering logic
    // For now, we'll just log the intended move
    console.log(`Move event from ${dragIndex} to ${hoverIndex}`);
  };

  const handleSave = () => { 
    if (localHotspot) {
      onUpdateHotspot(normalizeHotspotPosition(localHotspot));
    }
    editorActions.closeHotspotEditor();
  };
  
  const handleTogglePreview = (eventId: string) => {
    const isCurrentlyPreviewing = previewingEventIds.includes(eventId);
    const event = relatedEvents.find(e => e.id === eventId);
    
    console.log('🔍 PREVIEW DEBUG: handleTogglePreview called', { 
      eventId, 
      isCurrentlyPreviewing, 
      previewingEventIds: [...previewingEventIds],
      onPreviewOverlayExists: !!onPreviewOverlay,
      eventFound: !!event
    });
    
    if (isCurrentlyPreviewing) {
      // Remove from preview - hide overlay
      console.log('🔍 PREVIEW DEBUG: Removing from preview and hiding overlay');
      setPreviewingEventIds(prev => prev.filter(id => id !== eventId));
      onPreviewOverlay?.(null); // Hide overlay
    } else {
      // Add to preview - show overlay for this event
      console.log('🔍 PREVIEW DEBUG: Adding to preview and showing overlay');
      setPreviewingEventIds(prev => [...prev, eventId]);
      if (event) {
        onPreviewOverlay?.(event); // Show overlay for this event
      }
    }
  };

  const handleHotspotUpdate = (updatedHotspot: HotspotData) => {
    setLocalHotspot(updatedHotspot);
  };

  // Debug the early return condition
  console.log('🔍 MODAL EARLY RETURN CHECK:', {
    isOpen,
    localHotspot: localHotspot ? { id: localHotspot.id, title: localHotspot.title } : null,
    selectedHotspot: selectedHotspot ? { id: selectedHotspot.id, title: selectedHotspot.title } : null,
    willReturn: (!isOpen || !localHotspot),
    timestamp: ++timestampCounter.current
  });

  if (!isOpen || !localHotspot) {
    console.log('🔍 MODAL RETURNING NULL:', { isOpen, localHotspot: !!localHotspot });
    return null;
  }

  const localHotspotEvents = relatedEvents.filter(event => event.targetId === localHotspot.id);
  const previewingEvents = localHotspotEvents.filter(event => previewingEventIds.includes(event.id));
  const activePreviewEventId = previewingEventIds[previewingEventIds.length - 1] || null;
  const activePreviewEvent = localHotspotEvents.find(event => event.id === activePreviewEventId);


  console.log('🔍 MODAL RENDERING:', {
    isOpen,
    localHotspot: localHotspot ? { id: localHotspot.id, title: localHotspot.title } : null,
    className: `fixed top-0 right-0 ${Z_INDEX_TAILWIND.PROPERTIES_PANEL} h-screen transform transition-transform duration-300 ease-out ${isOpen ? 'translate-x-0' : 'translate-x-full'}`,
    timestamp: ++timestampCounter.current
  });

  return (
    <DndProvider backend={HTML5Backend}>
      <>
        <div 
          className={`
            fixed top-0 right-0 ${Z_INDEX_TAILWIND.MODAL_CONTENT} h-screen
            bg-gray-800 text-white shadow-2xl border-l border-gray-700
            transform transition-all duration-300 ease-out
            ${isOpen ? 'translate-x-0' : 'translate-x-full'}
            ${isCollapsed ? 'w-0' : 'w-full md:w-96'}
          `}
          style={{ 
            visibility: isOpen ? 'visible' : 'hidden',
            willChange: 'transform, width',
            overflow: 'visible' // Allow arrow to be visible outside the collapsed area
          }}
      >
        {/* Collapse/Expand Arrow - Always visible */}
        <button
          onClick={editorActions.toggleHotspotEditorCollapse}
          className={`absolute left-0 top-1/2 transform -translate-y-1/2 -translate-x-full ${Z_INDEX_TAILWIND.MODAL_CONTENT_FLOATING_CONTROL} bg-gray-800 text-white p-2 rounded-l-md border-l border-t border-b border-gray-700 hover:bg-gray-700 transition-colors`}
          aria-label={isCollapsed ? "Expand hotspot editor" : "Collapse hotspot editor"}
        >
          {isCollapsed ? (
            <ChevronLeftIcon className="w-4 h-4" />
          ) : (
            <ChevronRightIcon className="w-4 h-4" />
          )}
        </button>

        <div className="w-full h-full flex flex-col" onClick={(e) => e.stopPropagation()}>
          {!isCollapsed && (
            <HotspotEditorToolbar 
            title={localHotspot.title || `Edit Hotspot`} 
            onTitleChange={(title) => setLocalHotspot(prev => prev ? { ...prev, title } : null)} 
            onSave={handleSave} 
            onDelete={() => {
              if (window.confirm(`Are you sure you want to delete the hotspot "${localHotspot.title}"?`)) {
                onDeleteHotspot(localHotspot.id);
                editorActions.closeHotspotEditor();
              }
            }} 
            onClose={editorActions.closeHotspotEditor}
          />
          )}
          
          {/* Collapsed State UI - Only arrow tab visible */}
          {isCollapsed && (
            <div className="w-0 h-full">
              {/* Empty - only the arrow tab should be visible */}
            </div>
          )}
          
          {/* Full State UI */}
          {!isCollapsed && (
            <div className="flex-grow flex flex-col p-3 gap-3 overflow-y-auto">
            {/* Hotspot Settings Section */}
            <div className="bg-gray-700 p-3 rounded-lg">
<<<<<<< HEAD
              <button
                onClick={() => setIsHotspotSettingsCollapsed(prev => !prev)}
                className="w-full flex justify-between items-center text-left"
              >
                <h3 className="text-base font-semibold text-white">Hotspot Settings</h3>
                <ChevronDownIcon className={`w-5 h-5 transition-transform ${isHotspotSettingsCollapsed ? '-rotate-90' : ''}`} />
              </button>
              {!isHotspotSettingsCollapsed && (
                <div className="mt-4">
                  <div className="flex items-center justify-between">
                    <label htmlFor="display-hotspot-toggle" className="text-sm text-gray-300">
                      Display hotspot during event
                    </label>
                    <div
                      onClick={() =>
                        setLocalHotspot(prev => prev ? { ...prev, displayHotspotInEvent: !prev.displayHotspotInEvent } : null)
                      }
                      id="display-hotspot-toggle"
                      className={`relative inline-flex items-center h-6 rounded-full w-11 cursor-pointer transition-colors
                                  ${localHotspot.displayHotspotInEvent ? 'bg-green-500' : 'bg-gray-600'}`}
=======
              <h3 className="text-base font-semibold mb-2 text-white">Hotspot Settings</h3>
              <div className="flex items-center justify-between">
                <label htmlFor="display-hotspot-toggle" className="text-sm text-gray-300">
                  Display hotspot during event
                </label>
                <div
                  onClick={() =>
                    setLocalHotspot(prev => prev ? { ...prev, displayHotspotInEvent: !prev.displayHotspotInEvent } : null)
                  }
                  id="display-hotspot-toggle"
                  className={`relative inline-flex items-center h-6 rounded-full w-11 cursor-pointer transition-colors
                              ${localHotspot.displayHotspotInEvent ? 'bg-green-500' : 'bg-gray-600'}`}
                >
                  <span
                    className={`inline-block w-4 h-4 transform bg-white rounded-full transition-transform
                                ${localHotspot.displayHotspotInEvent ? 'translate-x-6' : 'translate-x-1'}`}
                  />
                </div>
              </div>
              
              {/* Style Presets */}
              <div className="mt-4">
                <label className="text-sm text-gray-300 mb-2 block">Style Presets</label>
                <div className="grid grid-cols-2 gap-2 mb-3">
                  {hotspotStylePresets.map((preset) => (
                    <button
                      key={preset.name}
                      onClick={() => {
                        if (localHotspot) {
                          const updatedHotspot = applyStylePreset(localHotspot, preset);
                          setLocalHotspot(updatedHotspot);
                        }
                      }}
                      className="px-3 py-2 bg-gray-600 text-white rounded hover:bg-gray-500 text-xs transition-colors flex items-center gap-2"
                      title={preset.description}
>>>>>>> b2320223
                    >
                      <span
                        className={`inline-block w-4 h-4 transform bg-white rounded-full transition-transform
                                    ${localHotspot.displayHotspotInEvent ? 'translate-x-6' : 'translate-x-1'}`}
                      />
                    </div>
                  </div>

                  {/* Style Presets */}
                  <div className="mt-4">
                    <label className="text-sm text-gray-300 mb-2 block">Style Presets</label>
                    <div className="grid grid-cols-2 gap-2 mb-3">
                      {hotspotStylePresets.map((preset) => (
                        <button
                          key={preset.name}
                          onClick={() => {
                            if (localHotspot) {
                              const updatedHotspot = applyStylePreset(localHotspot, preset);
                              setLocalHotspot(updatedHotspot);
                              // Immediately update the hotspot in the editor for real-time preview
                              onUpdateHotspot(updatedHotspot);
                            }
                          }}
                          className="px-3 py-2 bg-gray-600 text-white rounded hover:bg-gray-500 text-xs transition-colors flex items-center gap-2"
                          title={preset.description}
                        >
                          <div
                            className="w-3 h-3 rounded-full border border-gray-400"
                            style={{ backgroundColor: preset.style.color }}
                          />
                          {preset.name}
                        </button>
                      ))}
                    </div>
                  </div>

                  {/* Size Options */}
                  <div className="mt-4">
                    <label className="text-sm text-gray-300 mb-2 block">Size</label>
                    <div className="grid grid-cols-2 gap-2 mb-3">
                      {hotspotSizePresets.map((sizePreset) => (
                        <button
                          key={sizePreset.value}
                          onClick={() => {
                            if (localHotspot) {
                              setLocalHotspot(prev => prev ? { ...prev, size: sizePreset.value } : null);
                            }
                          }}
                          className={`px-3 py-2 rounded text-xs transition-colors ${
                            localHotspot?.size === sizePreset.value
                              ? 'bg-purple-600 text-white'
                              : 'bg-gray-600 text-white hover:bg-gray-500'
                          }`}
                          title={sizePreset.description}
                        >
                          {sizePreset.name}
                        </button>
                      ))}
                    </div>
                  </div>

                  {/* Pulse Animation Toggle */}
                  <div className="flex items-center justify-between mt-4">
                    <label htmlFor="pulse-animation-toggle" className="text-sm text-gray-300">
                      Pulse Animation
                    </label>
                    <button
                      type="button"
                      role="switch"
                      aria-checked={!!localHotspot.pulseAnimation}
                      onClick={() =>
                        setLocalHotspot(prev => {
                          if (!prev) return null;
                          const newPulseAnimation = !prev.pulseAnimation;
                          return {
                            ...prev,
                            pulseAnimation: newPulseAnimation,
                            // Set a default pulseType when enabling animation
                            ...(newPulseAnimation && !prev.pulseType && { pulseType: 'loop' as const }),
                          };
                        })
                      }
                      id="pulse-animation-toggle"
                      className={`relative inline-flex items-center h-6 rounded-full w-11 cursor-pointer transition-colors focus:outline-none focus:ring-2 focus:ring-blue-500 focus:ring-offset-2 focus:ring-offset-gray-800
                                  ${localHotspot.pulseAnimation ? 'bg-green-500' : 'bg-gray-600'}`}
                    >
                      <span
                        className={`inline-block w-4 h-4 transform bg-white rounded-full transition-transform
                                    ${localHotspot.pulseAnimation ? 'translate-x-6' : 'translate-x-1'}`}
                      />
                    </button>
                  </div>
                  {/* Pulse Type Radio Buttons */}
                  {localHotspot.pulseAnimation && (
                    <div className="mt-4">
                      <label className="text-sm text-gray-300">Pulse Type</label>
                      <div className="flex items-center mt-2">
                        <input
                          type="radio"
                          id="pulse-loop"
                          name="pulseType"
                          value="loop"
                          checked={localHotspot.pulseType === 'loop'}
                          onChange={() =>
                            setLocalHotspot(prev => prev ? { ...prev, pulseType: 'loop' } : null)
                          }
                          className="mr-2"
                        />
                        <label htmlFor="pulse-loop" className="text-sm text-gray-300">Loop</label>
                        <input
                          type="radio"
                          id="pulse-timed"
                          name="pulseType"
                          value="timed"
                          checked={localHotspot.pulseType === 'timed'}
                          onChange={() =>
                            setLocalHotspot(prev => prev ? { ...prev, pulseType: 'timed' } : null)
                          }
                          className="ml-4 mr-2"
                        />
                        <label htmlFor="pulse-timed" className="text-sm text-gray-300">Timed</label>
                      </div>
                    </div>
                  )}
                  {/* Pulse Duration Input */}
                  {localHotspot.pulseAnimation && localHotspot.pulseType === 'timed' && (
                    <div className="mt-4">
                      <label htmlFor="pulse-duration" className="text-sm text-gray-300">
                        Pulse Duration (seconds)
                      </label>
                      <input
                        type="number"
                        id="pulse-duration"
                        value={localHotspot.pulseDuration ?? ''}
                        onChange={e => {
                          const newDuration = parseFloat(e.target.value);
                          setLocalHotspot(prev => {
                            if (!prev) return null;
                            const updatedHotspot = { ...prev };
                            if (isNaN(newDuration)) {
                              delete updatedHotspot.pulseDuration;
                            } else {
                              updatedHotspot.pulseDuration = newDuration;
                            }
                            return updatedHotspot;
                          });
                        }}
                        className="w-full bg-gray-600 border border-gray-500 rounded px-3 py-2 text-white mt-2"
                        min="0"
                        step="0.1"
                        placeholder="Enter duration in seconds"
                      />
                    </div>
                  )}
                </div>
              )}
            </div>

            {/* Add Event Section */}
            <div className="bg-gray-700 p-3 rounded-lg">
              <button
                onClick={handleToggleEventTypeSelector}
                className="w-full flex justify-between items-center text-left"
              >
                <h3 className="text-base font-semibold text-white">Add Event</h3>
                <ChevronDownIcon className={`w-5 h-5 transition-transform ${showEventTypeSelector ? '' : '-rotate-90'}`} />
              </button>
              {showEventTypeSelector && (
                <div className="mt-4" ref={eventTypeSelectorRef}>
                  <EventTypeGrid onSelectEventType={(type) => {
                    handleAddEvent(type);
                    setShowEventTypeSelector(false); // Optionally hide after selection
                  }} />
                </div>
              )}
            </div>

            <div className="flex flex-col gap-3">
              <div className="flex-grow bg-gray-700 p-2 rounded-lg overflow-y-auto min-h-[200px] max-h-[400px]">
                {localHotspotEvents?.length === 0 && !showEventTypeSelector && (
                  <div className="text-center text-gray-400 py-4">
                    No events for this hotspot. Click "Add Event" to create one.
                  </div>
                )}
                {localHotspotEvents?.map((event, index) => (
                  <EditableEventCard
                    key={event.id}
                    index={index}
                    event={event}
                    onUpdate={handleEventUpdate}
                    onDelete={handleEventDelete}
                    moveCard={moveEvent}
                    onTogglePreview={() => handleTogglePreview(event.id)}
                    onEdit={() => editorActions.openInteractionEditor(event.id)}
                    isPreviewing={previewingEventIds.includes(event.id)}
                    allHotspots={allHotspots}
                  />
                ))}
              </div>
            </div>
          </div>
          )}
        </div>
      </div>
      <InteractionSettingsModal
        isOpen={isSettingsModalOpen}
        event={relatedEvents.find(e => e.id === editingEventId) || null}
        onUpdate={handleEventUpdate}
        onClose={editorActions.closeInteractionEditor}
      />
      {/* Backdrop overlay for closing when clicking outside */}
      {isOpen && !isSettingsModalOpen && (
        <div 
          className="fixed inset-0 bg-black bg-opacity-25 z-40"
          onClick={editorActions.closeHotspotEditor}
        />
      )}
      </>
    </DndProvider>
  );
};

export default EnhancedHotspotEditorModal;<|MERGE_RESOLUTION|>--- conflicted
+++ resolved
@@ -366,7 +366,6 @@
             <div className="flex-grow flex flex-col p-3 gap-3 overflow-y-auto">
             {/* Hotspot Settings Section */}
             <div className="bg-gray-700 p-3 rounded-lg">
-<<<<<<< HEAD
               <button
                 onClick={() => setIsHotspotSettingsCollapsed(prev => !prev)}
                 className="w-full flex justify-between items-center text-left"
@@ -387,43 +386,6 @@
                       id="display-hotspot-toggle"
                       className={`relative inline-flex items-center h-6 rounded-full w-11 cursor-pointer transition-colors
                                   ${localHotspot.displayHotspotInEvent ? 'bg-green-500' : 'bg-gray-600'}`}
-=======
-              <h3 className="text-base font-semibold mb-2 text-white">Hotspot Settings</h3>
-              <div className="flex items-center justify-between">
-                <label htmlFor="display-hotspot-toggle" className="text-sm text-gray-300">
-                  Display hotspot during event
-                </label>
-                <div
-                  onClick={() =>
-                    setLocalHotspot(prev => prev ? { ...prev, displayHotspotInEvent: !prev.displayHotspotInEvent } : null)
-                  }
-                  id="display-hotspot-toggle"
-                  className={`relative inline-flex items-center h-6 rounded-full w-11 cursor-pointer transition-colors
-                              ${localHotspot.displayHotspotInEvent ? 'bg-green-500' : 'bg-gray-600'}`}
-                >
-                  <span
-                    className={`inline-block w-4 h-4 transform bg-white rounded-full transition-transform
-                                ${localHotspot.displayHotspotInEvent ? 'translate-x-6' : 'translate-x-1'}`}
-                  />
-                </div>
-              </div>
-              
-              {/* Style Presets */}
-              <div className="mt-4">
-                <label className="text-sm text-gray-300 mb-2 block">Style Presets</label>
-                <div className="grid grid-cols-2 gap-2 mb-3">
-                  {hotspotStylePresets.map((preset) => (
-                    <button
-                      key={preset.name}
-                      onClick={() => {
-                        if (localHotspot) {
-                          const updatedHotspot = applyStylePreset(localHotspot, preset);
-                          setLocalHotspot(updatedHotspot);
-                        }
-                      }}
-                      className="px-3 py-2 bg-gray-600 text-white rounded hover:bg-gray-500 text-xs transition-colors flex items-center gap-2"
-                      title={preset.description}
->>>>>>> b2320223
                     >
                       <span
                         className={`inline-block w-4 h-4 transform bg-white rounded-full transition-transform
