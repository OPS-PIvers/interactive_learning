--- conflicted
+++ resolved
@@ -45,11 +45,7 @@
       default:
         return 'image';
     }
-<<<<<<< HEAD
-  }, [acceptedTypes, label]);
-=======
   }, [label, acceptedTypes]);
->>>>>>> 2e6d812d
 
   const validateFileType = useCallback((file: File): boolean => {
     switch (acceptedTypes) {
@@ -77,11 +73,7 @@
         alert(`Please select a valid ${getTypeLabel()} file.`);
       }
     }
-<<<<<<< HEAD
-  }, [onFileUpload, acceptedTypes, getTypeLabel, validateFileType]);
-=======
   }, [onFileUpload, getTypeLabel, validateFileType]);
->>>>>>> 2e6d812d
 
   const handleDrop = useCallback((event: React.DragEvent<HTMLDivElement>) => {
     event.preventDefault();
@@ -95,11 +87,7 @@
         alert(`Please select a valid ${getTypeLabel()} file.`);
       }
     }
-<<<<<<< HEAD
-  }, [onFileUpload, acceptedTypes, getTypeLabel, validateFileType]);
-=======
   }, [onFileUpload, getTypeLabel, validateFileType]);
->>>>>>> 2e6d812d
 
   const handleDragOver = useCallback((event: React.DragEvent<HTMLDivElement>) => {
     event.preventDefault();
