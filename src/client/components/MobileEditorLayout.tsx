--- conflicted
+++ resolved
@@ -18,11 +18,7 @@
   onAddHotspot?: () => void;
   selectedHotspot?: HotspotData | null;
   onUpdateHotspot?: (updates: Partial<HotspotData>) => void;
-<<<<<<< HEAD
-  onDeleteHotspot?: (hotspotId: string) => void;
-=======
   onDeleteHotspot?: (hotspotId: string) => void; // HotspotId for clarity
->>>>>>> 44442c56
   activePanelOverride?: 'image' | 'properties' | 'timeline';
   onActivePanelChange?: (panel: 'image' | 'properties' | 'timeline') => void;
 
