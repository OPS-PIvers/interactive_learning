import { motion, AnimatePresence, Easing, MotionStyle } from 'framer-motion';
import React, { useEffect, useRef, useState, useCallback } from 'react';
import { SlideEffect, DeviceType, SpotlightParameters, ZoomParameters, PanZoomParameters, AnimateParameters, PlayMediaParameters, QuizParameters, ShowTextParameters } from '../../../shared/slideTypes';
import { Z_INDEX, Z_INDEX_TAILWIND } from '../../utils/zIndexLevels';
import { AnimatedElement } from '../animations/ElementAnimations';

interface SlideEffectRendererProps {
  effect: SlideEffect;
  containerRef: React.RefObject<HTMLDivElement>;
  deviceType: DeviceType;
  canvasDimensions?: {width: number;height: number;scale: number;};
  onComplete: () => void;
}

/**
 * SlideEffectRenderer - Renders slide effects with fixed positioning
 * 
 * This eliminates coordinate calculation issues by using exact positions
 */
export const SlideEffectRenderer: React.FC<SlideEffectRendererProps> = ({
  effect,
  containerRef,
  deviceType,
  canvasDimensions,
  onComplete
}) => {
  const canvasRef = useRef<HTMLCanvasElement>(null);
  const [isVisible, setIsVisible] = useState(true);

  // Quiz effect state - moved to component level to follow Rules of Hooks
  const [selectedAnswer, setSelectedAnswer] = useState<string | null>(null);
  const [showResult, setShowResult] = useState(false);





  // Calculate slide canvas positioning for proper effect alignment
  const slideCanvasInfo = React.useMemo(() => {
    if (!containerRef.current) return null;

    const container = containerRef.current;
    const slideCanvas = container.querySelector('.slide-canvas') as HTMLElement;
    const canvasRect = slideCanvas ? slideCanvas.getBoundingClientRect() : container.getBoundingClientRect();
    const containerRect = container.getBoundingClientRect();
    const scale = canvasDimensions?.scale || 1;

    return {
      slideCanvas,
      canvasRect,
      containerRect,
      offsetX: slideCanvas ? canvasRect.left - containerRect.left : 0,
      offsetY: slideCanvas ? canvasRect.top - containerRect.top : 0,
      scale,
      scaledWidth: canvasRect.width,
      scaledHeight: canvasRect.height
    };
  }, [containerRef, canvasDimensions]);
<<<<<<< HEAD

  useEffect(() => {
    if (effect.duration > 0) {
      const timer = setTimeout(() => {
        setIsVisible(false);
        setTimeout(onComplete, 300); // Fade out time
      }, effect.duration);

      return () => clearTimeout(timer);
    }
    return undefined; // Explicit return for else case
  }, [effect.duration, onComplete]);
=======
>>>>>>> 2e6d812d

  // Render spotlight effect
  const renderSpotlightEffect = useCallback(() => {
    if (effect.type !== 'spotlight' || !slideCanvasInfo) return null;

    const params = effect.parameters as SpotlightParameters;
    const canvas = canvasRef.current;

    if (!canvas) return null;

    // Set canvas size to match the slide canvas, not the full container
    canvas.width = slideCanvasInfo.canvasRect.width;
    canvas.height = slideCanvasInfo.canvasRect.height;

    const ctx = canvas.getContext('2d');
    if (!ctx) return null;

    // Clear canvas
    ctx.clearRect(0, 0, canvas.width, canvas.height);

    // Draw dimmed background
    const intensity = params.intensity / 100;
    ctx.fillStyle = `rgba(0, 0, 0, ${0.8 * intensity})`;
    ctx.fillRect(0, 0, canvas.width, canvas.height);

    // Create spotlight cutout using exact position with scaling applied
    ctx.save();
    ctx.globalCompositeOperation = 'destination-out';

    // Apply scaling to position coordinates
    const scaledX = params.position.x * slideCanvasInfo.scale;
    const scaledY = params.position.y * slideCanvasInfo.scale;
    const scaledWidth = params.position.width * slideCanvasInfo.scale;
    const scaledHeight = params.position.height * slideCanvasInfo.scale;

    const centerX = scaledX + scaledWidth / 2;
    const centerY = scaledY + scaledHeight / 2;

    if (params.shape === 'circle') {
      const radius = Math.max(scaledWidth, scaledHeight) / 2;
      ctx.beginPath();
      ctx.arc(centerX, centerY, radius, 0, 2 * Math.PI);
      ctx.fill();
    } else if (params.shape === 'oval') {
      const radiusX = scaledWidth / 2;
      const radiusY = scaledHeight / 2;
      ctx.beginPath();
      ctx.ellipse(centerX, centerY, radiusX, radiusY, 0, 0, 2 * Math.PI);
      ctx.fill();
    } else {
      // Rectangle
      ctx.fillRect(scaledX, scaledY, scaledWidth, scaledHeight);
    }

    // Add soft edges if requested
    if (params.fadeEdges) {
      ctx.globalCompositeOperation = 'source-over';
      const gradient = ctx.createRadialGradient(
        centerX, centerY, Math.min(params.position.width, params.position.height) / 4,
        centerX, centerY, Math.max(params.position.width, params.position.height) / 2
      );
      gradient.addColorStop(0, 'transparent');
      gradient.addColorStop(1, `rgba(0, 0, 0, ${0.3 * intensity})`);
      ctx.fillStyle = gradient;
      ctx.fillRect(0, 0, canvas.width, canvas.height);
    }

    ctx.restore();

    return (
      <AnimatePresence>
        {isVisible &&
        <AnimatedElement
          variant="spotlight"
          microInteraction="subtle"
          className={`spotlight-effect fixed inset-0 ${Z_INDEX_TAILWIND.OVERLAY_CONTENT}`}
          isVisible={isVisible}>

            <motion.canvas
            ref={canvasRef}
            className="absolute"
            style={{
              left: slideCanvasInfo?.offsetX || 0,
              top: slideCanvasInfo?.offsetY || 0,
              width: slideCanvasInfo?.canvasRect.width || '100%',
              height: slideCanvasInfo?.canvasRect.height || '100%'
            }}
            initial={{ opacity: 0 }}
            animate={{ opacity: 1 }}
            exit={{ opacity: 0 }}
            transition={{ duration: 0.3, ease: "easeInOut" }} />

            
            {/* Message overlay */}
            {params.message &&
          <motion.div
            className={`absolute top-1/4 left-1/2 transform -translate-x-1/2 ${Z_INDEX_TAILWIND.SLIDE_CONTENT} pointer-events-none`}
            initial={{ opacity: 0, y: -20 }}
            animate={{ opacity: 1, y: 0 }}
            exit={{ opacity: 0, y: 20 }}
            transition={{ delay: 0.2, duration: 0.4, ease: "easeOut" }}>

                <div className="bg-black bg-opacity-75 text-white px-4 py-2 rounded-lg text-center">
                  {params.message}
                </div>
              </motion.div>
          }

            {/* Click to continue */}
            <motion.div
            className="absolute inset-0 cursor-pointer"
            onClick={() => {
              setIsVisible(false);
              setTimeout(onComplete, 300);
            }}
            whileHover={{ backgroundColor: "rgba(0,0,0,0.05)" }}
            transition={{ duration: 0.2 }} />

          </AnimatedElement>
<<<<<<< HEAD
        }
      </AnimatePresence>);

  }, [effect, slideCanvasInfo, isVisible, onComplete]);
=======
        )}
      </AnimatePresence>
    );
  }, [effect, slideCanvasInfo, isVisible, onComplete]);

  useEffect(() => {
    if (effect.duration > 0) {
      const timer = setTimeout(() => {
        setIsVisible(false);
        setTimeout(onComplete, 300); // Fade out time
      }, effect.duration);

      return () => clearTimeout(timer);
    }
    return undefined; // Explicit return for else case
  }, [effect.duration, onComplete]);
>>>>>>> 2e6d812d

  // Render zoom effect
  const renderZoomEffect = () => {
    if (effect.type !== 'zoom') return null;

    const params = effect.parameters as ZoomParameters;

    const zoomStyle: MotionStyle = {
      position: 'fixed',
      inset: 0,
      zIndex: Z_INDEX.SELECTED_ELEMENTS,
      overflow: 'hidden',
      backgroundColor: 'rgba(0, 0, 0, 0.1)'
    };

    const contentStyle: MotionStyle = {
      position: 'absolute',
      transformOrigin: 'center center',
      transform: `scale(${params.zoomLevel})`,
      transition: `transform ${effect.duration}ms ${effect.easing || 'ease-in-out'}`,
      left: params.centerOnTarget ?
      `${50 - (params.targetPosition.x + params.targetPosition.width / 2) / (containerRef.current?.clientWidth || 1) * 100}%` :
      0,
      top: params.centerOnTarget ?
      `${50 - (params.targetPosition.y + params.targetPosition.height / 2) / (containerRef.current?.clientHeight || 1) * 100}%` :
      0,
      width: '100%',
      height: '100%'
    };

    return (
      <AnimatePresence>
        {isVisible &&
        <AnimatedElement
          variant="zoom"
          className="zoom-effect"
          style={zoomStyle}
          isVisible={isVisible}>

            <motion.div
            style={{
              position: 'absolute',
              transformOrigin: 'center center',
              width: '100%',
              height: '100%'
            }}
            initial={{
              scale: 1,
              x: 0,
              y: 0
            }}
            animate={{
              scale: params.zoomLevel,
              x: params.centerOnTarget ?
              `${50 - (params.targetPosition.x + params.targetPosition.width / 2) / (containerRef.current?.clientWidth || 1) * 100}%` :
              0,
              y: params.centerOnTarget ?
              `${50 - (params.targetPosition.y + params.targetPosition.height / 2) / (containerRef.current?.clientHeight || 1) * 100}%` :
              0
            }}
            transition={{
              duration: effect.duration / 1000,
              ease: effect.easing as Easing || "easeInOut",
              type: "spring",
              damping: 20,
              stiffness: 100
            }}>

              {/* Zoom target indicator */}
              <motion.div
              style={{
                position: 'absolute',
                left: params.targetPosition.x,
                top: params.targetPosition.y,
                width: params.targetPosition.width,
                height: params.targetPosition.height,
                border: '2px solid #3b82f6',
                borderRadius: '4px',
                backgroundColor: 'rgba(59, 130, 246, 0.1)',
                zIndex: Z_INDEX.SLIDE_CONTENT
              }}
              initial={{ opacity: 0, scale: 0.8 }}
              animate={{ opacity: 1, scale: 1 }}
              transition={{ delay: 0.1, duration: 0.3 }} />

            </motion.div>
          </AnimatedElement>
        }
      </AnimatePresence>);

  };

  // Render text effect
  const renderShowTextEffect = () => {
    if (effect.type !== 'show_text' || !slideCanvasInfo) return null;

    const params = effect.parameters as ShowTextParameters;

    return (
      <AnimatePresence>
        {isVisible &&
        <AnimatedElement
          variant="textReveal"
          microInteraction="subtle"
          className={`text-effect absolute ${Z_INDEX_TAILWIND.SLIDE_ELEMENTS}`}
          style={{
            left: slideCanvasInfo.offsetX + params.position.x * slideCanvasInfo.scale,
            top: slideCanvasInfo.offsetY + params.position.y * slideCanvasInfo.scale,
            width: params.position.width * slideCanvasInfo.scale,
            height: params.position.height * slideCanvasInfo.scale
          }}
          isVisible={isVisible}>

            <motion.div
            style={{
              ...params.style,
              width: '100%',
              height: '100%',
              display: 'flex',
              alignItems: 'center',
              justifyContent: 'center',
              padding: params.style.padding || 16,
              borderRadius: params.style.borderRadius || 8
            }}
            initial={{ opacity: 0, y: 20, scale: 0.9 }}
            animate={{ opacity: 1, y: 0, scale: 1 }}
            exit={{ opacity: 0, y: -20, scale: 0.9 }}
            transition={{
              type: "spring",
              damping: 20,
              stiffness: 100,
              duration: 0.4
            }}>

              {params.text}
            </motion.div>
          </AnimatedElement>
        }
      </AnimatePresence>);

  };

  // Render pan and zoom effect
  const renderPanZoomEffect = () => {
    if (effect.type !== 'pan_zoom' || !slideCanvasInfo) return null;

    const params = effect.parameters as PanZoomParameters;

    return (
      <AnimatePresence>
        {isVisible &&
        <motion.div
          className={`absolute ${Z_INDEX_TAILWIND.SELECTED_ELEMENTS} overflow-hidden`}
          style={{
            left: slideCanvasInfo.offsetX,
            top: slideCanvasInfo.offsetY,
            width: slideCanvasInfo.canvasRect.width,
            height: slideCanvasInfo.canvasRect.height
          }}
          initial={{ opacity: 0 }}
          animate={{ opacity: 1 }}
          exit={{ opacity: 0 }}
          transition={{ duration: 0.3 }}>

            <motion.div
            className="w-full h-full"
            initial={{
              scale: 1,
              x: 0,
              y: 0
            }}
            animate={{
              scale: params.zoomLevel || 1.5,
              x: params.targetPosition ? `-${(params.targetPosition.x + params.targetPosition.width / 2) * slideCanvasInfo.scale}px` : 0,
              y: params.targetPosition ? `-${(params.targetPosition.y + params.targetPosition.height / 2) * slideCanvasInfo.scale}px` : 0
            }}
            transition={{
              duration: effect.duration / 1000,
              ease: params.easing as Easing || "easeInOut",
              type: "spring",
              damping: 20,
              stiffness: 100
            }}>

              {/* Pan/Zoom target indicator */}
              {params.targetPosition &&
            <motion.div
              className="absolute w-4 h-4 bg-blue-500 rounded-full border-2 border-white shadow-lg"
              style={{
                left: (params.targetPosition.x + params.targetPosition.width / 2) * slideCanvasInfo.scale - 8,
                top: (params.targetPosition.y + params.targetPosition.height / 2) * slideCanvasInfo.scale - 8,
                zIndex: Z_INDEX.SLIDE_CONTENT
              }}
              initial={{ scale: 0, opacity: 0 }}
              animate={{ scale: 1, opacity: 1 }}
              transition={{ delay: 0.2, duration: 0.3 }} />

            }
            </motion.div>
            
            {/* Click overlay to complete */}
            <div
            className="absolute inset-0 cursor-pointer"
            onClick={() => {
              setIsVisible(false);
              setTimeout(onComplete, 300);
            }} />

          </motion.div>
        }
      </AnimatePresence>);

  };

  // Render element animation effect
  const renderAnimateEffect = () => {
    if (effect.type !== 'animate') return null;

    const params = effect.parameters as AnimateParameters;

    return (
      <AnimatePresence>
        {isVisible &&
        <motion.div
          className={`absolute ${Z_INDEX_TAILWIND.SLIDE_ELEMENTS} pointer-events-none`}
          style={{
            left: params.fromPosition?.x || 0,
            top: params.fromPosition?.y || 0,
            width: params.fromPosition?.width || 'auto',
            height: params.fromPosition?.height || 'auto'
          }}
          initial={{
            x: 0,
            y: 0,
            scale: 1,
            rotate: 0,
            opacity: 1
          }}
          animate={{
            x: params.toPosition ? params.toPosition.x - (params.fromPosition?.x || 0) : 0,
            y: params.toPosition ? params.toPosition.y - (params.fromPosition?.y || 0) : 0,
            scale: params.animationType === 'resize' ? 1.2 : 1,
            rotate: params.animationType === 'rotate' ? 360 : 0,
            opacity: params.animationType === 'fade' ? 0 : 1
          }}
          transition={{
            duration: effect.duration / 1000,
            ease: effect.easing as Easing || "easeInOut",
            type: params.animationType === 'move' ? "spring" : "tween",
            damping: 15,
            stiffness: 100
          }}>

            {/* Animated element indicator */}
            <div className="w-full h-full bg-purple-500/20 border-2 border-purple-500 rounded-lg" />
          </motion.div>
        }
      </AnimatePresence>);

  };

  // Render media playback effect
  const renderPlayMediaEffect = () => {
    if (effect.type !== 'play_media' && effect.type !== 'play_video' && effect.type !== 'play_audio') return null;

    const params = effect.parameters as PlayMediaParameters;

    return (
      <AnimatePresence>
        {isVisible &&
        <motion.div
          className={`fixed inset-0 ${Z_INDEX_TAILWIND.MODAL_CONTENT} bg-black/50 flex items-center justify-center`}
          initial={{ opacity: 0 }}
          animate={{ opacity: 1 }}
          exit={{ opacity: 0 }}
          transition={{ duration: 0.3 }}>

            <motion.div
            className="bg-black/90 rounded-lg p-6 max-w-2xl w-full mx-4"
            initial={{ scale: 0.8, y: 50 }}
            animate={{ scale: 1, y: 0 }}
            exit={{ scale: 0.8, y: 50 }}
            transition={{ type: "spring", damping: 20, stiffness: 100 }}>

              {params.mediaType === 'video' &&
            <video
              src={params.mediaUrl}
              controls={params.controls}
              autoPlay={params.autoplay}
              className="w-full rounded"
              style={{ maxHeight: '70vh' }}
              onEnded={() => {
                setIsVisible(false);
                setTimeout(onComplete, 300);
              }} />

            }
              
              {params.mediaType === 'audio' &&
            <div className="text-center">
                  <div className="text-white mb-4">
                    <div className="text-lg font-semibold mb-2">🎵 Playing Audio</div>
                    <div className="text-sm text-gray-300">Audio is now playing...</div>
                  </div>
                  <audio
                src={params.mediaUrl}
                controls={params.controls}
                autoPlay={params.autoplay}
                className="w-full"
                onEnded={() => {
                  setIsVisible(false);
                  setTimeout(onComplete, 300);
                }} />

                </div>
            }
              
              {/* Close button */}
              <button
              onClick={() => {
                setIsVisible(false);
                setTimeout(onComplete, 300);
              }}
              className="absolute top-4 right-4 text-white/70 hover:text-white text-2xl font-bold">

                ×
              </button>
            </motion.div>
          </motion.div>
        }
      </AnimatePresence>);

  };

  // Render quiz effect
  const renderQuizEffect = () => {
    if (effect.type !== 'quiz') return null;

    const params = effect.parameters as QuizParameters;

    const handleAnswerSelect = (answer: string) => {
      setSelectedAnswer(answer);
      setShowResult(true);

      // Auto-close after showing result
      setTimeout(() => {
        setIsVisible(false);
        setTimeout(onComplete, 300);
      }, 2000);
    };

    return (
      <AnimatePresence>
        {isVisible &&
        <motion.div
          className={`fixed inset-0 ${Z_INDEX_TAILWIND.MODAL_CONTENT} bg-black/50 flex items-center justify-center p-4`}
          initial={{ opacity: 0 }}
          animate={{ opacity: 1 }}
          exit={{ opacity: 0 }}
          transition={{ duration: 0.3 }}>

            <motion.div
            className="bg-white rounded-lg p-6 max-w-lg w-full"
            initial={{ scale: 0.8, y: 50 }}
            animate={{ scale: 1, y: 0 }}
            exit={{ scale: 0.8, y: 50 }}
            transition={{ type: "spring", damping: 20, stiffness: 100 }}>

              {!showResult ?
            <>
                  <h3 className="text-xl font-bold text-gray-900 mb-4">{params.question}</h3>
                  <div className="space-y-3">
                    {params.choices?.map((choice, index) =>
                <button
                  key={index}
                  onClick={() => handleAnswerSelect(choice)}
                  className="w-full text-left p-3 rounded-lg border-2 border-gray-200 hover:border-blue-400 hover:bg-blue-50 transition-colors">

                        {choice}
                      </button>
                )}
                  </div>
                </> :

            <div className="text-center">
                  <div className={`text-2xl mb-4 ${
              selectedAnswer === params.correctAnswer ? 'text-green-600' : 'text-red-600'}`
              }>
                    {selectedAnswer === params.correctAnswer ? '✅ Correct!' : '❌ Incorrect'}
                  </div>
                  <div className="text-gray-700 mb-4">
                    {selectedAnswer === params.correctAnswer ?
                'Well done!' :
                `The correct answer was: ${params.correctAnswer}`
                }
                  </div>
                  {params.explanation &&
              <div className="text-sm text-gray-600 bg-gray-50 p-3 rounded">
                      {params.explanation}
                    </div>
              }
                </div>
            }
            </motion.div>
          </motion.div>
        }
      </AnimatePresence>);

  };

  // Main render logic
  useEffect(() => {
    if (effect.type === 'spotlight') {
      renderSpotlightEffect();
    }
  }, [effect, isVisible, renderSpotlightEffect]);

  switch (effect.type) {
    case 'spotlight':
      return renderSpotlightEffect() || <div />;
    case 'zoom':
      return renderZoomEffect() || <div />;
    case 'pan_zoom':
      return renderPanZoomEffect() || <div />;
    case 'show_text':
      return renderShowTextEffect() || <div />;
    case 'animate':
      return renderAnimateEffect() || <div />;
    case 'play_media':
    case 'play_video':
    case 'play_audio':
      return renderPlayMediaEffect() || <div />;
    case 'quiz':
      return renderQuizEffect() || <div />;
    default:
      return null;
  }
};

export default SlideEffectRenderer;<|MERGE_RESOLUTION|>--- conflicted
+++ resolved
@@ -56,21 +56,6 @@
       scaledHeight: canvasRect.height
     };
   }, [containerRef, canvasDimensions]);
-<<<<<<< HEAD
-
-  useEffect(() => {
-    if (effect.duration > 0) {
-      const timer = setTimeout(() => {
-        setIsVisible(false);
-        setTimeout(onComplete, 300); // Fade out time
-      }, effect.duration);
-
-      return () => clearTimeout(timer);
-    }
-    return undefined; // Explicit return for else case
-  }, [effect.duration, onComplete]);
-=======
->>>>>>> 2e6d812d
 
   // Render spotlight effect
   const renderSpotlightEffect = useCallback(() => {
@@ -142,7 +127,7 @@
 
     return (
       <AnimatePresence>
-        {isVisible &&
+        {isVisible && (
         <AnimatedElement
           variant="spotlight"
           microInteraction="subtle"
@@ -165,7 +150,7 @@
 
             
             {/* Message overlay */}
-            {params.message &&
+            {params.message && (
           <motion.div
             className={`absolute top-1/4 left-1/2 transform -translate-x-1/2 ${Z_INDEX_TAILWIND.SLIDE_CONTENT} pointer-events-none`}
             initial={{ opacity: 0, y: -20 }}
@@ -177,7 +162,7 @@
                   {params.message}
                 </div>
               </motion.div>
-          }
+            )}
 
             {/* Click to continue */}
             <motion.div
@@ -190,12 +175,6 @@
             transition={{ duration: 0.2 }} />
 
           </AnimatedElement>
-<<<<<<< HEAD
-        }
-      </AnimatePresence>);
-
-  }, [effect, slideCanvasInfo, isVisible, onComplete]);
-=======
         )}
       </AnimatePresence>
     );
@@ -212,7 +191,6 @@
     }
     return undefined; // Explicit return for else case
   }, [effect.duration, onComplete]);
->>>>>>> 2e6d812d
 
   // Render zoom effect
   const renderZoomEffect = () => {
