/**
 * Responsive Canvas Component
 * 
 * Unified slide editor canvas that merges SlideEditor and MobileSlideEditor functionality.
 * Uses mobile-first approach with progressive enhancement for desktop features.
 * Supports both touch and mouse interactions seamlessly.
 */

import React, { useState, useCallback, useRef, useEffect, useMemo } from 'react';
import { getResponsiveHotspotSizeClasses, defaultHotspotSize, getHotspotPixelDimensions } from '../../../shared/hotspotStylePresets';
import { InteractionType } from '../../../shared/InteractionPresets';
import { SlideDeck, InteractiveSlide, SlideElement, DeviceType, FixedPosition, ResponsivePosition, ElementInteraction } from '../../../shared/slideTypes';
import { ImageTransformState } from '../../../shared/types';
import { useDeviceDetection } from '../../hooks/useDeviceDetection';
import { useTouchGestures } from '../../hooks/useTouchGestures';
import { calculateCanvasDimensions } from '../../utils/aspectRatioUtils';
import { ViewportBounds } from '../../utils/touchUtils';
import { Z_INDEX, Z_INDEX_TAILWIND } from '../../utils/zIndexLevels';
import { HotspotFeedbackAnimation } from '../ui/HotspotFeedbackAnimation';

export interface ResponsiveCanvasProps {
  slideDeck: SlideDeck;
  currentSlideIndex: number;
  onSlideDeckChange: (slideDeck: SlideDeck) => void;
  selectedElementId?: string | null;
  onElementSelect?: (elementId: string | null) => void;
  onElementUpdate?: (elementId: string, updates: Partial<SlideElement>) => void;
  onSlideUpdate?: (slideUpdates: Partial<InteractiveSlide>) => void;
  onHotspotDoubleClick?: (elementId: string) => void;
  deviceTypeOverride?: DeviceType;
  className?: string;
  isEditable?: boolean;
  onAspectRatioChange?: (slideIndex: number, aspectRatio: string) => void;
}

interface DragState {
  isDragging: boolean;
  elementId: string | null;
  startPosition: {x: number;y: number;};
  startElementPosition: FixedPosition;
  hasMovedBeyondThreshold: boolean; // Track if user has actually dragged beyond threshold
}

interface TouchState {
  isTouching: boolean;
  isDragging: boolean;
  elementId: string | null;
  startPosition: {x: number;y: number;};
  startElementPosition: FixedPosition;
  startTimestamp: number;
}

// Constants for interaction detection
const DRAG_THRESHOLD_PIXELS = 60;
const TAP_MAX_DURATION = 300;
const DOUBLE_CLICK_DELAY = 300;

// Default viewport bounds for initialization
const DEFAULT_VIEWPORT_BOUNDS: ViewportBounds = {
  width: 800,
  height: 600,
  contentWidth: 800,
  contentHeight: 600
};

// Helper function to create responsive position object
const createResponsivePosition = (
existingPosition: ResponsivePosition | undefined,
deviceType: DeviceType,
newPosition: FixedPosition)
: ResponsivePosition => {
  const defaultPosition = { x: 0, y: 0, width: 100, height: 100 };
  return {
    desktop: existingPosition?.desktop || defaultPosition,
    tablet: existingPosition?.tablet || defaultPosition,
    mobile: existingPosition?.mobile || defaultPosition,
    [deviceType]: newPosition
  };
};

/**
 * ResponsiveCanvas - Unified canvas supporting both touch and mouse interactions
 */
export const ResponsiveCanvas: React.FC<ResponsiveCanvasProps> = ({
  slideDeck,
  currentSlideIndex,
  onSlideDeckChange,
  selectedElementId: propSelectedElementId,
  onElementSelect,
  onElementUpdate,
  onSlideUpdate,
  onHotspotDoubleClick,
  deviceTypeOverride,
  className = '',
  isEditable = true,
  onAspectRatioChange
}) => {
  // Device detection
  const { deviceType: detectedDeviceType } = useDeviceDetection();
  const deviceType = deviceTypeOverride || detectedDeviceType;

  // Refs
  const containerRef = useRef<HTMLDivElement>(null);
  const slideAreaRef = useRef<HTMLDivElement>(null);
  const canvasContainerRef = useRef<HTMLDivElement>(null);
  const canvasRef = useRef<HTMLDivElement>(null);

  // Internal state
  const [internalSelectedElementId, setInternalSelectedElementId] = useState<string | null>(null);
  const selectedElementId = propSelectedElementId ?? internalSelectedElementId;

  // Transform state for mobile pan/zoom
  const [canvasTransform, setCanvasTransform] = useState<ImageTransformState>({
    scale: 1,
    translateX: 0,
    translateY: 0
  });

  // Interaction state
  const [isTransforming, setIsTransforming] = useState(false);
  const [dragState, setDragState] = useState<DragState>({
    isDragging: false,
    elementId: null,
    startPosition: { x: 0, y: 0 },
    startElementPosition: { x: 0, y: 0, width: 100, height: 100 },
    hasMovedBeyondThreshold: false
  });

  const [touchState, setTouchState] = useState<TouchState>({
    isTouching: false,
    isDragging: false,
    elementId: null,
    startPosition: { x: 0, y: 0 },
    startElementPosition: { x: 0, y: 0, width: 100, height: 100 },
    startTimestamp: 0
  });

  // Double-click detection state
  const [lastClickTime, setLastClickTime] = useState<number>(0);
  const [lastClickedElementId, setLastClickedElementId] = useState<string | null>(null);

  const [viewportBounds, setViewportBounds] = useState<ViewportBounds>(DEFAULT_VIEWPORT_BOUNDS);
  const [containerDimensions, setContainerDimensions] = useState({ width: 0, height: 0 });

  // Current slide and elements
  const currentSlide = slideDeck.slides[currentSlideIndex];

  // Enhanced debug logging for canvas rendering
  useEffect(() => {






















    if (!currentSlide) {
      console.error('❌ ResponsiveCanvas: currentSlide is null/undefined!');
    } else if (currentSlide.backgroundMedia) {








    } else {

    }
  }, [currentSlide, currentSlideIndex, slideDeck, deviceType]);

  // Update container dimensions when layout changes
  useEffect(() => {
    const updateContainerDimensions = () => {
      if (slideAreaRef.current) {
        const rect = slideAreaRef.current.getBoundingClientRect();
        setContainerDimensions({
          width: rect.width || window.innerWidth - 64,
          height: rect.height || window.innerHeight - 120
        });
      } else {
        // Fallback to window dimensions
        setContainerDimensions({
          width: window.innerWidth - 64,
          height: window.innerHeight - 120
        });
      }
    };

    // Initial update
    updateContainerDimensions();

    // Update on window resize
    const handleResize = () => {
      // Small delay to allow layout to settle
      setTimeout(updateContainerDimensions, 100);
    };

    window.addEventListener('resize', handleResize);
    window.addEventListener('orientationchange', handleResize);

    return () => {
      window.removeEventListener('resize', handleResize);
      window.removeEventListener('orientationchange', handleResize);
    };
  }, []);

  const selectedElement = useMemo(() => {
    if (!selectedElementId || !currentSlide) return null;
    return currentSlide.elements?.find((el) => el.id === selectedElementId) || null;
  }, [selectedElementId, currentSlide]);

  // Calculate viewport bounds for touch constraints
  const calculateViewportBounds = useCallback((): ViewportBounds => {
    const slideArea = slideAreaRef.current;
    const canvasContainer = canvasContainerRef.current;

    if (!slideArea || !canvasContainer) {
      return { width: 0, height: 0, contentWidth: 0, contentHeight: 0 };
    }

    const slideAreaRect = slideArea.getBoundingClientRect();
    const canvasRect = canvasContainer.getBoundingClientRect();

    return {
      width: slideAreaRect.width,
      height: slideAreaRect.height,
      contentWidth: canvasRect.width,
      contentHeight: canvasRect.height
    };
  }, []);

  // Update viewport bounds when layout changes
  useEffect(() => {
    const bounds = calculateViewportBounds();
    setViewportBounds(bounds);
  }, [calculateViewportBounds, canvasTransform]);

  // Touch gesture handling for mobile
  const {
    handleTouchStart,
    handleTouchMove,
    handleTouchEnd
  } = useTouchGestures(
    canvasContainerRef,
    canvasTransform,
    setCanvasTransform,
    setIsTransforming,
    { viewportBounds }
  );
<<<<<<< HEAD

=======
  
>>>>>>> 2e6d812d
  // Element selection handlers
  const handleElementSelect = useCallback((elementId: string | null) => {
    if (onElementSelect) {
      onElementSelect(elementId);
    } else {
      setInternalSelectedElementId(elementId);
    }

    // Element selection handled - properties panel managed by parent component
  }, [onElementSelect]);

  // Handle double-click detection for hotspots
  const handleHotspotClick = useCallback((elementId: string, element: SlideElement) => {
    if (!isEditable || element.type !== 'hotspot') return;

    const now = Date.now();
    const timeDiff = now - lastClickTime;

    if (timeDiff < DOUBLE_CLICK_DELAY && lastClickedElementId === elementId) {
      // Double-click detected

      if (onHotspotDoubleClick) {
        onHotspotDoubleClick(elementId);
      }
      setLastClickTime(0);
      setLastClickedElementId(null);
    } else {
      // Single click - select element
      handleElementSelect(elementId);
      setLastClickTime(now);
      setLastClickedElementId(elementId);
    }
  }, [isEditable, lastClickTime, lastClickedElementId, onHotspotDoubleClick, handleElementSelect]);
<<<<<<< HEAD

=======
  
>>>>>>> 2e6d812d
  // Element update handlers
  const handleElementUpdate = useCallback((elementId: string, updates: Partial<SlideElement>) => {
    if (onElementUpdate) {
      onElementUpdate(elementId, updates);
      return;
    }

    // Fallback to updating slide deck directly
    const updatedSlideDeck = {
      ...slideDeck,
      slides: slideDeck.slides.map((slide, index) => {
        if (index !== currentSlideIndex) return slide;

        return {
          ...slide,
          elements: slide.elements?.map((element) =>
          element.id === elementId ? { ...element, ...updates } : element
          ) || []
        };
      })
    };

    onSlideDeckChange(updatedSlideDeck);
  }, [onElementUpdate, slideDeck, currentSlideIndex, onSlideDeckChange]);

  // Mouse event handlers (progressive enhancement - available on all devices)
  const handleMouseDown = useCallback((e: React.MouseEvent, elementId: string) => {
    if (!isEditable) return;

    e.preventDefault();
    e.stopPropagation();

    const element = currentSlide?.elements?.find((el) => el.id === elementId);
    if (!element) return;

    const rect = canvasRef.current?.getBoundingClientRect();
    if (!rect) return;

    const currentPosition = element.position?.[deviceType] || { x: 0, y: 0, width: 100, height: 100 };

    setDragState({
      isDragging: true,
      elementId,
      startPosition: { x: e.clientX - rect.left, y: e.clientY - rect.top },
      startElementPosition: currentPosition,
      hasMovedBeyondThreshold: false
    });

    // Note: Click handling moved to mouse up to allow dragging
    // Selection will be handled after determining if this is a click or drag
  }, [isEditable, currentSlide, deviceType]);
<<<<<<< HEAD

=======
  
>>>>>>> 2e6d812d
  const handleMouseMove = useCallback((e: React.MouseEvent) => {
    if (!dragState.isDragging || !dragState.elementId) return;

    const rect = canvasRef.current?.getBoundingClientRect();
    if (!rect) return;

    const currentMousePos = { x: e.clientX - rect.left, y: e.clientY - rect.top };
    const deltaX = currentMousePos.x - dragState.startPosition.x;
    const deltaY = currentMousePos.y - dragState.startPosition.y;
    const distance = Math.sqrt(deltaX * deltaX + deltaY * deltaY);

    // Check if we've moved beyond the drag threshold (similar to touch events)
    if (!dragState.hasMovedBeyondThreshold && distance > DRAG_THRESHOLD_PIXELS) {
      setDragState((prev) => ({ ...prev, hasMovedBeyondThreshold: true }));
    }

    // Only update position if we're actively dragging (beyond threshold)
    if (dragState.hasMovedBeyondThreshold) {
      const newPosition = {
        ...dragState.startElementPosition,
        x: Math.max(0, dragState.startElementPosition.x + deltaX),
        y: Math.max(0, dragState.startElementPosition.y + deltaY)
      };

      const existingPosition = currentSlide?.elements?.find((el) => el.id === dragState.elementId)?.position;
      const newResponsivePosition = createResponsivePosition(existingPosition, deviceType, newPosition);
      handleElementUpdate(dragState.elementId, {
        position: newResponsivePosition
      });
    }
  }, [dragState, deviceType, handleElementUpdate, currentSlide]);

  const handleMouseUp = useCallback(() => {
    if (!dragState.isDragging) return;

    // If no significant dragging occurred, treat as click
    if (!dragState.hasMovedBeyondThreshold && dragState.elementId) {
      const element = currentSlide?.elements?.find((el) => el.id === dragState.elementId);
      if (element && element.type === 'hotspot') {
        handleHotspotClick(dragState.elementId, element);
      } else if (element) {
        handleElementSelect(dragState.elementId);
      }
    }

    setDragState({
      isDragging: false,
      elementId: null,
      startPosition: { x: 0, y: 0 },
      startElementPosition: { x: 0, y: 0, width: 100, height: 100 },
      hasMovedBeyondThreshold: false
    });
  }, [dragState.isDragging, dragState.hasMovedBeyondThreshold, dragState.elementId, currentSlide, handleHotspotClick, handleElementSelect]);

  // Touch event handlers (mobile-first - available on all devices)
  const handleTouchStartElement = useCallback((e: React.TouchEvent, elementId: string) => {
    if (!isEditable) return;

    e.stopPropagation();

    const element = currentSlide?.elements?.find((el) => el.id === elementId);
    if (!element) return;

    const touch = e.touches[0];
    if (!touch) return;
    const rect = canvasRef.current?.getBoundingClientRect();
    if (!rect) return;

    const currentPosition = element.position?.[deviceType] || { x: 0, y: 0, width: 100, height: 100 };

    setTouchState({
      isTouching: true,
      isDragging: false,
      elementId,
      startPosition: { x: touch.clientX - rect.left, y: touch.clientY - rect.top },
      startElementPosition: currentPosition,
      startTimestamp: Date.now()
    });
  }, [isEditable, currentSlide, deviceType]);

  const handleTouchMoveElement = useCallback((e: React.TouchEvent) => {
    if (!touchState.isTouching || !touchState.elementId) return;

    const touch = e.touches[0];
    if (!touch) return;
    const rect = canvasRef.current?.getBoundingClientRect();
    if (!rect) return;

    const currentTouchPos = { x: touch.clientX - rect.left, y: touch.clientY - rect.top };
    const deltaX = currentTouchPos.x - touchState.startPosition.x;
    const deltaY = currentTouchPos.y - touchState.startPosition.y;
    const distance = Math.sqrt(deltaX * deltaX + deltaY * deltaY);

    // Start dragging if moved beyond threshold
    if (!touchState.isDragging && distance > DRAG_THRESHOLD_PIXELS) {
      setTouchState((prev) => ({ ...prev, isDragging: true }));
    }

    if (touchState.isDragging) {
      e.preventDefault(); // Prevent scrolling while dragging

      const newPosition = {
        ...touchState.startElementPosition,
        x: Math.max(0, touchState.startElementPosition.x + deltaX),
        y: Math.max(0, touchState.startElementPosition.y + deltaY)
      };

      const existingPosition = currentSlide?.elements?.find((el) => el.id === touchState.elementId)?.position;
      const newResponsivePosition = createResponsivePosition(existingPosition, deviceType, newPosition);
      handleElementUpdate(touchState.elementId, {
        position: newResponsivePosition
      });
    }
  }, [touchState, deviceType, handleElementUpdate, currentSlide]);

  const handleTouchEndElement = useCallback((e: React.TouchEvent) => {
    if (!touchState.isTouching) return;

    const touchDuration = Date.now() - touchState.startTimestamp;

    // If it was a quick tap without dragging, handle as click
    if (!touchState.isDragging && touchDuration < TAP_MAX_DURATION && touchState.elementId) {
      const element = currentSlide?.elements?.find((el) => el.id === touchState.elementId);
      if (element && element.type === 'hotspot') {
        handleHotspotClick(touchState.elementId, element);
      } else {
        handleElementSelect(touchState.elementId);
      }
    }

    setTouchState({
      isTouching: false,
      isDragging: false,
      elementId: null,
      startPosition: { x: 0, y: 0 },
      startElementPosition: { x: 0, y: 0, width: 100, height: 100 },
      startTimestamp: 0
    });
  }, [touchState, handleHotspotClick, handleElementSelect, currentSlide]);

  // Canvas click handler for deselecting elements
  const handleCanvasClick = useCallback((e: React.MouseEvent) => {
    if (e.target === canvasRef.current) {
      handleElementSelect(null);
    }
  }, [handleElementSelect]);

  // Calculate canvas dimensions
  const canvasDimensions = useMemo(() => {
    if (!currentSlide) return { width: 800, height: 450 };

    const aspectRatio = currentSlide.layout?.aspectRatio || '16:9';

    // Use state-managed container dimensions with fallbacks
    const containerWidth = containerDimensions.width > 0 ? containerDimensions.width : 800;
    const containerHeight = containerDimensions.height > 0 ? containerDimensions.height : 600;

    if (process.env['NODE_ENV'] === 'development') {








    }

    // Use standard padding - responsive behavior handled by CSS classes
    const dimensions = calculateCanvasDimensions(
      aspectRatio,
      containerWidth,
      containerHeight,
      24, // Standard padding for all viewports - CSS handles responsiveness
      false // Remove landscape-specific logic
    );

    if (process.env['NODE_ENV'] === 'development') {

    }

    return dimensions;
  }, [currentSlide, containerDimensions, deviceType]);
<<<<<<< HEAD

=======
  
>>>>>>> 2e6d812d
  // Render slide elements
  const renderElements = useCallback(() => {
    if (!currentSlide?.elements) return null;

    return currentSlide.elements.map((element) => {
      const position = element.position?.[deviceType] || { x: 0, y: 0, width: 100, height: 100 };
      const isSelected = element.id === selectedElementId;

      return (
        <div
          key={element.id}
          className={`absolute cursor-pointer transition-all duration-200 ${
          isSelected ? 'ring-2 ring-blue-500 ring-opacity-75' : ''}`
          }
          style={{
            left: position.x,
            top: position.y,
            width: position.width,
            height: position.height,
            zIndex: isSelected ? Z_INDEX.SELECTED_ELEMENTS : Z_INDEX.SLIDE_CONTENT // Ensure elements are above background (z-0)
          }}
          onMouseDown={(e) => handleMouseDown(e, element.id)}
          onTouchStart={(e) => handleTouchStartElement(e, element.id)}
          onTouchMove={handleTouchMoveElement}
          onTouchEnd={handleTouchEndElement}>

          {element.type === 'hotspot' &&
          <div
            className={`${getResponsiveHotspotSizeClasses(defaultHotspotSize)} rounded-full flex items-center justify-center transition-all duration-200 ease-in-out hover:scale-105`}
            style={{
              backgroundColor: element.style?.backgroundColor || '#3b82f6',
              opacity: (element.style?.opacity || 1) * 0.2, // Background opacity
              borderWidth: element.style?.borderWidth || 2,
              borderColor: element.style?.borderColor || element.style?.backgroundColor || '#3b82f6',
              borderStyle: 'solid'
            }}>

              <div
              className="w-3 h-3 rounded-full"
              style={{
                backgroundColor: element.style?.backgroundColor || '#3b82f6',
                opacity: element.style?.opacity || 1 // Full opacity for center dot
              }} />

              {isEditable &&
            <div className="absolute -top-6 left-1/2 transform -translate-x-1/2 text-xs bg-black bg-opacity-75 text-white px-1 py-0.5 rounded opacity-0 hover:opacity-100 transition-opacity whitespace-nowrap">
                  Double-click to edit
                </div>
            }
            </div>
          }
          
          {element.type === 'text' &&
          <div
            className="w-full h-full flex items-center justify-center bg-slate-200 bg-opacity-90 rounded border-2 border-slate-400 text-slate-800 text-sm font-medium"
            style={{ fontSize: element.style?.fontSize || 16 }}>

              {element.content?.textContent || 'Text Element'}
            </div>
          }
          
          {element.type === 'shape' &&
          <div
            className="w-full h-full border-2 border-slate-400"
            style={{
              backgroundColor: element.style?.backgroundColor || '#e2e8f0',
              borderRadius: element.style?.customShape === 'circle' ? '50%' : '0'
            }} />

          }
          
          {element.type === 'media' &&
          <div className="w-full h-full bg-slate-300 border-2 border-slate-400 rounded flex items-center justify-center">
              <span className="text-slate-600 text-xs">Media</span>
            </div>
          }
        </div>);

    });
  }, [currentSlide, deviceType, selectedElementId, handleMouseDown, handleTouchStartElement, handleTouchMoveElement, handleTouchEndElement, isEditable]);

  if (!currentSlide) {
    return (
      <div className={`flex items-center justify-center bg-slate-100 ${className}`}>
        <p className="text-slate-500">No slide selected</p>
      </div>);

  }

  return (
    <div
      ref={containerRef}
      className={`relative w-full h-full overflow-hidden bg-slate-100 ${className}`}>

      {/* Slide area container */}
      <div
        ref={slideAreaRef}
        className="w-full h-full flex items-center justify-center p-4">

        {/* Canvas container with transform for mobile pan/zoom */}
        <div
          ref={canvasContainerRef}
          className="relative"
          style={{
            transform: `scale(${canvasTransform.scale}) translate(${canvasTransform.translateX}px, ${canvasTransform.translateY}px)`,
            transformOrigin: 'center center',
            transition: isTransforming ? 'none' : 'transform 0.3s ease-out'
          }}
          onTouchStart={handleTouchStart}
          onTouchMove={handleTouchMove}
          onTouchEnd={handleTouchEnd}>

          {/* Main canvas */}
          <div
            ref={canvasRef}
            className="relative bg-white shadow-lg overflow-hidden"
            style={{
              width: canvasDimensions.width,
              height: canvasDimensions.height
            }}
            onClick={handleCanvasClick}
            onMouseMove={handleMouseMove}
            onMouseUp={handleMouseUp}
            onMouseLeave={handleMouseUp}>

            {/* Background */}
            {currentSlide?.backgroundMedia &&
            <div
              className={`absolute inset-0 ${Z_INDEX_TAILWIND.BASE}`}
              style={{
                backgroundColor: '#f3f4f6', // Light gray fallback to show div exists
                border: process.env['NODE_ENV'] === 'development' ? '2px solid red' : 'none' // Debug border
              }}>

                {process.env['NODE_ENV'] === 'development' &&
              <div className={`absolute top-2 left-2 bg-black/75 text-white text-xs p-1 rounded ${Z_INDEX_TAILWIND.DEBUG_OVERLAY}`}>
                    BG: {currentSlide.backgroundMedia.type} | {currentSlide.backgroundMedia.url ? 'has URL' : 'no URL'}
                  </div>
              }
                
                {currentSlide.backgroundMedia.type === 'image' && currentSlide.backgroundMedia.url &&
              <img
                src={currentSlide.backgroundMedia.url}
                alt="Slide background"
                className="w-full h-full object-cover"
                onLoad={(e) => {






                }}
                onError={(e) => {
                  console.error('❌ Background image failed to load:', {
                    url: currentSlide.backgroundMedia?.url,
                    error: e,
                    slideId: currentSlide.id
                  });
                }}
                style={{
                  objectFit: 'cover',
                  objectPosition: 'center',
                  display: 'block' // Ensure image displays
                }} />

              }
                {currentSlide.backgroundMedia.type === 'color' &&
              <div
                className="w-full h-full"
                style={{ backgroundColor: currentSlide.backgroundMedia.color || '#ffffff' }} />

              }
              </div>
            }
            
            {/* Debug info when no background media */}
            {process.env['NODE_ENV'] === 'development' && !currentSlide?.backgroundMedia &&
            <div className={`absolute top-2 left-2 bg-yellow-500/75 text-black text-xs p-1 rounded ${Z_INDEX_TAILWIND.DEBUG_OVERLAY}`}>
                No background media
              </div>
            }
            
            {/* Show empty state if no slide exists */}
            {!currentSlide &&
            <div className="absolute inset-0 flex items-center justify-center text-gray-500 bg-gray-50">
                <div className="text-center">
                  <div className="text-4xl mb-2">📄</div>
                  <div className="text-lg font-medium mb-1">No slide available</div>
                  <div className="text-sm">Create your first slide to get started</div>
                </div>
              </div>
            }
            
            {/* Elements */}
            {renderElements()}
          </div>
        </div>
      </div>
      
      
      {/* Transform feedback (shows during pan/zoom on any device) */}
      {isTransforming &&
      <div className="absolute top-4 left-4 bg-black bg-opacity-50 text-white px-2 py-1 rounded text-xs">
          Scale: {(canvasTransform.scale * 100).toFixed(0)}%
        </div>
      }
    </div>);

};

export default ResponsiveCanvas;<|MERGE_RESOLUTION|>--- conflicted
+++ resolved
@@ -264,11 +264,6 @@
     setIsTransforming,
     { viewportBounds }
   );
-<<<<<<< HEAD
-
-=======
-  
->>>>>>> 2e6d812d
   // Element selection handlers
   const handleElementSelect = useCallback((elementId: string | null) => {
     if (onElementSelect) {
@@ -302,11 +297,6 @@
       setLastClickedElementId(elementId);
     }
   }, [isEditable, lastClickTime, lastClickedElementId, onHotspotDoubleClick, handleElementSelect]);
-<<<<<<< HEAD
-
-=======
-  
->>>>>>> 2e6d812d
   // Element update handlers
   const handleElementUpdate = useCallback((elementId: string, updates: Partial<SlideElement>) => {
     if (onElementUpdate) {
@@ -358,11 +348,6 @@
     // Note: Click handling moved to mouse up to allow dragging
     // Selection will be handled after determining if this is a click or drag
   }, [isEditable, currentSlide, deviceType]);
-<<<<<<< HEAD
-
-=======
-  
->>>>>>> 2e6d812d
   const handleMouseMove = useCallback((e: React.MouseEvent) => {
     if (!dragState.isDragging || !dragState.elementId) return;
 
@@ -546,11 +531,6 @@
 
     return dimensions;
   }, [currentSlide, containerDimensions, deviceType]);
-<<<<<<< HEAD
-
-=======
-  
->>>>>>> 2e6d812d
   // Render slide elements
   const renderElements = useCallback(() => {
     if (!currentSlide?.elements) return null;
