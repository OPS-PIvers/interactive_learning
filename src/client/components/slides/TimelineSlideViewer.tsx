--- conflicted
+++ resolved
@@ -142,30 +142,6 @@
 
     return events;
   }, [slideDeck]);
-<<<<<<< HEAD
-
-  // Helper function to map slide effect types to timeline event types
-  const getTimelineEventType = (effectType: string): InteractionType => {
-    switch (effectType) {
-      case 'spotlight':
-        return InteractionType.SPOTLIGHT;
-      case 'pan_zoom':
-        return InteractionType.PAN_ZOOM;
-      case 'show_text':
-        return InteractionType.SHOW_TEXT;
-      case 'play_media':
-      case 'play_video':
-        return InteractionType.PLAY_VIDEO;
-      case 'play_audio':
-        return InteractionType.PLAY_AUDIO;
-      default:
-        return InteractionType.SPOTLIGHT; // Default fallback
-    }
-  };
-
-=======
-  
->>>>>>> 2e6d812d
   // Create unique sorted steps for timeline
   const uniqueSortedSteps = useMemo(() => {
     return Array.from(new Set(timelineEvents.map((e) => e.step))).sort((a, b) => a - b);
