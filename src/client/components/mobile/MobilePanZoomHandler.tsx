import React, { useEffect, useState, useCallback } from 'react';
import { TimelineEventData, ImageTransformState } from '../../../shared/types';
import { triggerHapticFeedback } from '../../utils/hapticUtils';
import { useEventCleanup } from '../../hooks/useEventCleanup';
import { calculatePanZoomTransform, createResetTransform } from '../../utils/panZoomUtils';
import { HotspotData, InteractionType } from '../../../shared/types';
import { getUnifiedMobilePosition } from '../../utils/unifiedMobilePositioning';

interface MobilePanZoomHandlerProps {
  event: TimelineEventData;
  containerRef: React.RefObject<HTMLElement>;
  imageElement?: HTMLImageElement | null;
  onComplete: () => void;
  currentTransform?: { scale: number; translateX: number; translateY: number };
  onTransformUpdate?: (transform: ImageTransformState) => void;
  hotspots?: HotspotData[];
  imageElement?: HTMLImageElement | null;
}

const MobilePanZoomHandler: React.FC<MobilePanZoomHandlerProps> = ({
  event,
  containerRef,
  imageElement,
  onComplete,
  onTransformUpdate,
  hotspots,
  imageElement,
}) => {
  const [isActive, setIsActive] = useState(false);
  const [showInstructions, setShowInstructions] = useState(true);

  const cleanup = useCallback(() => {
    setIsActive(false);
  }, []);

  useEventCleanup(cleanup);

  const handleComplete = useCallback(() => {
    setIsActive(false);
    triggerHapticFeedback('light');

    if (onTransformUpdate) {
      onTransformUpdate(createResetTransform());
    }

    setTimeout(onComplete, 250); // Reduced delay for snappier feel
  }, [onComplete, onTransformUpdate]);

  useEffect(() => {
    if (!containerRef.current || !onTransformUpdate) return;

    setIsActive(true);
    triggerHapticFeedback('medium');

    const containerRect = containerRef.current.getBoundingClientRect();
<<<<<<< HEAD
    const newTransform = calculatePanZoomTransform(
      event, 
      containerRect, 
      imageElement, 
      containerRef.current
    );
=======

    let targetX = event.targetX;
    let targetY = event.targetY;

    if (event.type === InteractionType.PAN_ZOOM_TO_HOTSPOT && hotspots && imageElement) {
      const targetHotspot = hotspots.find(h => h.id === event.targetId);
      if (targetHotspot) {
        const position = getUnifiedMobilePosition({
          hotspot: targetHotspot,
          imageElement,
          containerElement: containerRef.current,
        });
        if (position.isValid) {
          targetX = (position.imageX / position.imageBounds.width) * 100;
          targetY = (position.imageY / position.imageBounds.height) * 100;
        }
      }
    }

    const newTransform = calculatePanZoomTransform({ ...event, targetX, targetY }, containerRect);
>>>>>>> 5f1b1fa0

    // Apply the new transform
    setTimeout(() => {
      onTransformUpdate(newTransform);
    }, 100);

    // Hide instructions after a delay
    const instructionTimer = setTimeout(() => {
      setShowInstructions(false);
    }, 1500);

    // Auto-complete the event after its duration
    const duration = event.duration || 3000;
    const completionTimer = setTimeout(handleComplete, duration);

    return () => {
      clearTimeout(instructionTimer);
      clearTimeout(completionTimer);
    };
  }, [event, containerRef, handleComplete, onTransformUpdate]);

  const handleOverlayClick = useCallback(() => {
    handleComplete();
  }, [handleComplete]);

  if (!isActive) return null;

  return (
    <>
      {showInstructions && (
        <div
          className="fixed top-20 left-1/2 transform -translate-x-1/2 z-[1001] pointer-events-none"
          style={{ animation: 'fadeInDown 0.5s ease-out' }}
        >
          <p className="text-white text-sm text-center bg-black bg-opacity-70 px-4 py-2 rounded-full">
            {event.message || 'Zooming to focus area...'}
          </p>
        </div>
      )}

      {/* Overlay to capture taps for early completion */}
      <div
        className="fixed inset-0 z-[999]"
        onClick={handleOverlayClick}
        style={{
          pointerEvents: 'auto',
          backgroundColor: 'transparent',
          cursor: 'pointer',
        }}
      />
    </>
  );
};

export default MobilePanZoomHandler;<|MERGE_RESOLUTION|>--- conflicted
+++ resolved
@@ -9,7 +9,6 @@
 interface MobilePanZoomHandlerProps {
   event: TimelineEventData;
   containerRef: React.RefObject<HTMLElement>;
-  imageElement?: HTMLImageElement | null;
   onComplete: () => void;
   currentTransform?: { scale: number; translateX: number; translateY: number };
   onTransformUpdate?: (transform: ImageTransformState) => void;
@@ -20,7 +19,6 @@
 const MobilePanZoomHandler: React.FC<MobilePanZoomHandlerProps> = ({
   event,
   containerRef,
-  imageElement,
   onComplete,
   onTransformUpdate,
   hotspots,
@@ -53,14 +51,6 @@
     triggerHapticFeedback('medium');
 
     const containerRect = containerRef.current.getBoundingClientRect();
-<<<<<<< HEAD
-    const newTransform = calculatePanZoomTransform(
-      event, 
-      containerRect, 
-      imageElement, 
-      containerRef.current
-    );
-=======
 
     let targetX = event.targetX;
     let targetY = event.targetY;
@@ -80,8 +70,12 @@
       }
     }
 
-    const newTransform = calculatePanZoomTransform({ ...event, targetX, targetY }, containerRect);
->>>>>>> 5f1b1fa0
+    const newTransform = calculatePanZoomTransform(
+      { ...event, targetX, targetY }, 
+      containerRect,
+      imageElement, 
+      containerRef.current
+    );
 
     // Apply the new transform
     setTimeout(() => {
