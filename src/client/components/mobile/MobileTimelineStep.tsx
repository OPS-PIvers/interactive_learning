import React, { useRef } from 'react';
import { useDrag, useDrop } from 'react-dnd';
import { TimelineEventData } from '../../../shared/types';
import { TrashIcon } from '../icons/TrashIcon';
import CheckCircleIcon from '../icons/CheckCircleIcon';
import { ExclamationCircleIcon } from '../icons/ExclamationCircleIcon';

const ItemTypes = {
  STEP: 'step',
};

interface MobileTimelineStepProps {
  index: number;
  step: number;
  isActive: boolean;
  events: TimelineEventData[];
  isEditing: boolean;
  isSelecting: boolean;
  isSelected: boolean;
  error?: string;
  onSelect: () => void;
  onDelete: () => void;
  onUpdate: (newStep: number) => void;
  onMove: (dragIndex: number, hoverIndex: number) => void;
}

const MobileTimelineStep: React.FC<MobileTimelineStepProps> = ({
  index,
  step,
  isActive,
  events,
  isEditing,
  isSelecting,
  isSelected,
  error,
  onSelect,
  onDelete,
  onUpdate,
  onMove,
}) => {
  const ref = useRef<HTMLDivElement>(null);

  const [, drop] = useDrop({
    accept: ItemTypes.STEP,
    hover(item: { index: number }) {
      if (!ref.current || !isEditing) {
        return;
      }
      const dragIndex = item.index;
      const hoverIndex = index;
      if (dragIndex === hoverIndex) {
        return;
      }
      onMove(dragIndex, hoverIndex);
      item.index = hoverIndex;
    },
  });

  const [{ isDragging }, drag] = useDrag({
    type: ItemTypes.STEP,
    item: { index },
    canDrag: isEditing && !isSelecting,
    collect: (monitor) => ({
      isDragging: monitor.isDragging(),
    }),
  });

  drag(drop(ref));

  const getBackgroundColor = () => {
    if (isSelected) return 'bg-blue-500';
    if (isActive) return 'bg-purple-600';
    return 'bg-slate-700';
  };

  return (
    <div
      ref={ref}
      style={{ opacity: isDragging ? 0.5 : 1 }}
      className={`relative flex-shrink-0 w-24 h-24 rounded-lg p-2 text-center transition-all duration-200
        ${getBackgroundColor()}
        ${isEditing && !isSelecting ? 'cursor-grab' : 'cursor-pointer'}
        ${error ? 'border-2 border-red-500' : ''}
      `}
<<<<<<< HEAD
      onClick={!isEditing ? onSelect : undefined}
      onKeyDown={(e) => {
        if (!isEditing && (e.key === 'Enter' || e.key === ' ')) {
          onSelect();
        }
      }}
      tabIndex={isEditing ? -1 : 0}
      data-step={step}
      aria-label={`Step ${step}, ${events.length} events`}
      aria-current={isActive}
=======
      onClick={isEditing ? onSelect : onSelect}
>>>>>>> de47d1a5
    >
      <div className="flex flex-col items-center justify-center h-full">
        <span className="text-lg font-bold text-white" aria-hidden="true">{step}</span>
        <span className="text-xs text-slate-300" aria-hidden="true">{events.length} events</span>
      </div>
      {error && (
        <div className="absolute bottom-1 left-1" title={error}>
          <ExclamationCircleIcon className="w-6 h-6 text-red-500" />
        </div>
      )}
      {isEditing && !isSelecting && (
        <button
<<<<<<< HEAD
          onClick={onDelete}
          className="absolute top-0 right-0 p-1 bg-red-600 rounded-full text-white"
          aria-label={`Delete step ${step}`}
=======
          onClick={(e) => {
            e.stopPropagation();
            onDelete();
          }}
          className="absolute -top-2 -right-2 p-1 bg-red-600 rounded-full text-white"
>>>>>>> de47d1a5
        >
          <TrashIcon className="w-4 h-4" />
        </button>
      )}
      {isSelecting && (
        <div className="absolute top-1 right-1">
          {isSelected ? (
            <CheckCircleIcon className="w-6 h-6 text-white bg-blue-500 rounded-full" />
          ) : (
            <div className="w-6 h-6 border-2 border-white rounded-full bg-slate-600 bg-opacity-50"></div>
          )}
        </div>
      )}
    </div>
  );
};

export default MobileTimelineStep;<|MERGE_RESOLUTION|>--- conflicted
+++ resolved
@@ -82,8 +82,7 @@
         ${isEditing && !isSelecting ? 'cursor-grab' : 'cursor-pointer'}
         ${error ? 'border-2 border-red-500' : ''}
       `}
-<<<<<<< HEAD
-      onClick={!isEditing ? onSelect : undefined}
+      onClick={onSelect}
       onKeyDown={(e) => {
         if (!isEditing && (e.key === 'Enter' || e.key === ' ')) {
           onSelect();
@@ -93,9 +92,6 @@
       data-step={step}
       aria-label={`Step ${step}, ${events.length} events`}
       aria-current={isActive}
-=======
-      onClick={isEditing ? onSelect : onSelect}
->>>>>>> de47d1a5
     >
       <div className="flex flex-col items-center justify-center h-full">
         <span className="text-lg font-bold text-white" aria-hidden="true">{step}</span>
@@ -108,17 +104,12 @@
       )}
       {isEditing && !isSelecting && (
         <button
-<<<<<<< HEAD
-          onClick={onDelete}
-          className="absolute top-0 right-0 p-1 bg-red-600 rounded-full text-white"
-          aria-label={`Delete step ${step}`}
-=======
           onClick={(e) => {
             e.stopPropagation();
             onDelete();
           }}
           className="absolute -top-2 -right-2 p-1 bg-red-600 rounded-full text-white"
->>>>>>> de47d1a5
+          aria-label={`Delete step ${step}`}
         >
           <TrashIcon className="w-4 h-4" />
         </button>
