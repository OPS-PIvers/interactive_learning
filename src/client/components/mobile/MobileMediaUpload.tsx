--- conflicted
+++ resolved
@@ -51,27 +51,6 @@
           aria-label={label}
         >
           <div className="flex flex-col items-center justify-center pt-5 pb-6">
-<<<<<<< HEAD
-            <svg
-              className="w-10 h-10 mb-3 text-gray-400"
-              fill="none"
-              stroke="currentColor"
-              viewBox="0 0 24 24"
-              xmlns="http://www.w3.org/2000/svg"
-              aria-hidden="true"
-            >
-              <path
-                strokeLinecap="round"
-                strokeLinejoin="round"
-                strokeWidth="2"
-                d="M7 16a4 4 0 01-4-4V7a4 4 0 014-4h2a4 4 0 014 4v1m-4 8l-4-4m0 0l-4 4m4-4v12"
-              ></path>
-            </svg>
-            <p className="mb-2 text-sm text-gray-400">
-              <span className="font-semibold">Click to upload</span> or drag and drop
-            </p>
-            <p className="text-xs text-gray-500">SVG, PNG, JPG or GIF (MAX. 800x400px)</p>
-=======
             {isCompressing ? (
               <>
                 <svg className="animate-spin -ml-1 mr-3 h-10 w-10 text-white" xmlns="http://www.w3.org/2000/svg" fill="none" viewBox="0 0 24 24">
@@ -88,6 +67,7 @@
                   stroke="currentColor"
                   viewBox="0 0 24 24"
                   xmlns="http://www.w3.org/2000/svg"
+                  aria-hidden="true"
                 >
                   <path
                     strokeLinecap="round"
@@ -102,7 +82,6 @@
                 <p className="text-xs text-gray-500">SVG, PNG, JPG or GIF (MAX. 800x400px)</p>
               </>
             )}
->>>>>>> 76de2e95
           </div>
           <input 
             id={id} 
