import React from 'react';
import { ChevronLeftIcon } from './icons/ChevronLeftIcon';

interface ViewerToolbarProps {
  projectName: string;
  onBack: () => void;
  moduleState: 'idle' | 'learning';
  onStartLearning: () => void;
  onStartExploring: () => void;
  hasContent: boolean;
  isMobile?: boolean;
  viewerModes?: { // Added viewerModes
    explore?: boolean;
    selfPaced?: boolean;
    timed?: boolean;
  };
}

const ViewerToolbar: React.FC<ViewerToolbarProps> = ({
  projectName,
  onBack,
  moduleState,
  onStartLearning,
  onStartExploring,
  hasContent,
  isMobile,
  // Destructure viewerModes with a default value
  viewerModes = { explore: true, selfPaced: true, timed: true }
}) => {
  if (isMobile) {
    return (
      <div className="bg-slate-800/90 backdrop-blur-md border-b border-slate-700 z-50 flex flex-col justify-center shadow-md sticky top-0">
        {/* Main Toolbar Row */}
        <div className="flex items-center justify-between px-2 h-12"> {/* Reduced height and padding for mobile */}
          {/* Left Section - Back Button and Project Name */}
          <div className="flex items-center gap-1 overflow-hidden"> {/* Reduced gap */}
            <button
              onClick={onBack}
              className="p-2 text-slate-200 hover:text-white active:bg-slate-700 transition-colors rounded-md focus:outline-none focus:ring-2 focus:ring-sky-500"
              aria-label="Back to projects"
            >
              <ChevronLeftIcon className="w-5 h-5 flex-shrink-0" /> {/* Slightly smaller icon */}
            </button>
            <h1 className="text-sm font-semibold text-slate-100 truncate pr-1"> {/* Smaller text, pr for spacing from buttons */}
              {projectName}
            </h1>
          </div>

          {/* Right Section - Mode Controls */}
          {hasContent && (
<<<<<<< HEAD
            <div className="flex items-center gap-1.5 flex-shrink-0"> {/* Reduced gap */}
              <button
                onClick={onStartExploring}
                className={`px-2.5 py-1 rounded text-xs font-medium transition-all duration-150 ease-in-out focus:outline-none focus:ring-1 focus:ring-offset-1 focus:ring-offset-slate-800 focus:ring-sky-400 whitespace-nowrap ${
                  moduleState === 'idle'
                    ? 'bg-sky-500 text-white shadow-sm hover:bg-sky-400 active:bg-sky-600'
                    : 'bg-slate-600 hover:bg-slate-500 text-slate-300 hover:text-white active:bg-slate-500'
                }`}
              >
                Explore
              </button>
              <button
                onClick={onStartLearning}
                className={`px-2.5 py-1 rounded text-xs font-medium transition-all duration-150 ease-in-out focus:outline-none focus:ring-1 focus:ring-offset-1 focus:ring-offset-slate-800 focus:ring-purple-400 whitespace-nowrap ${
                  moduleState === 'learning'
                    ? 'bg-purple-500 text-white shadow-sm hover:bg-purple-400 active:bg-purple-600'
                    : 'bg-slate-600 hover:bg-slate-500 text-slate-300 hover:text-white active:bg-slate-500'
                }`}
              >
                Tour
              </button>
=======
            <div className="flex items-center gap-2">
              {viewerModes.explore && (
                <button
                  onClick={onStartExploring}
                  className={`px-3 py-1.5 rounded-md text-xs font-medium transition-colors whitespace-nowrap ${
                    moduleState === 'idle'
                      ? 'bg-sky-600 text-white'
                      : 'bg-slate-600 hover:bg-slate-500 text-slate-300 hover:text-white'
                  }`}
                >
                  Explore
                </button>
              )}
              {(viewerModes.selfPaced || viewerModes.timed) && (
                <button
                  onClick={onStartLearning}
                  className={`px-3 py-1.5 rounded-md text-xs font-medium transition-colors whitespace-nowrap ${
                    moduleState === 'learning'
                      ? 'bg-purple-600 text-white'
                      : 'bg-slate-600 hover:bg-slate-500 text-slate-300 hover:text-white'
                  }`}
                >
                  Tour
                </button>
              )}
>>>>>>> 054a3e61
            </div>
          )}
        </div>
        {/* Conditional Message for Learning Mode */}
        {moduleState === 'learning' && (
           <div className="px-3 pb-2 text-center bg-slate-700/30"> {/* Adjusted padding and added subtle background */}
             <p className="text-xs text-sky-300">Using timeline to navigate tour steps.</p> {/* More prominent text color */}
          </div>
        )}
      </div>
    );
  }

  // Default Desktop Toolbar
  return (
    <div className="fixed top-0 left-0 right-0 bg-slate-800/90 backdrop-blur-md border-b border-slate-700 z-50 h-16 shadow-lg">
      <div className="max-w-screen-xl mx-auto flex items-center justify-between h-full px-4 sm:px-6 lg:px-8">
        {/* Left Section */}
        <div className="flex items-center gap-4">
          <button
            onClick={onBack}
            className="flex items-center gap-2 text-slate-300 hover:text-white transition-colors focus:outline-none focus:ring-2 focus:ring-sky-500 rounded-md px-2 py-1 -ml-2"
            aria-label="Back to projects"
          >
            <ChevronLeftIcon className="w-5 h-5" />
            <span className="font-medium text-sm">Back</span>
          </button>
          
          <div className="h-6 w-px bg-slate-600" />
          
          <h1 className="text-xl font-semibold text-slate-100 truncate max-w-md xl:max-w-lg">
            {projectName}
          </h1>
        </div>

        {/* Right Section - Mode Controls */}
        {hasContent && (
          <div className="flex items-center gap-3">
<<<<<<< HEAD
            <button
              onClick={onStartExploring}
              className={`px-4 py-2 rounded-lg text-sm font-medium transition-all duration-150 ease-in-out focus:outline-none focus:ring-2 focus:ring-offset-2 focus:ring-offset-slate-800 focus:ring-sky-500 ${
                moduleState === 'idle' 
                  ? 'bg-sky-500 text-white shadow-md hover:bg-sky-400'
                  : 'bg-slate-600 hover:bg-slate-500 text-slate-300 hover:text-white'
              }`}
            >
              Explore Mode
            </button>
            <button
              onClick={onStartLearning}
              className={`px-4 py-2 rounded-lg text-sm font-medium transition-all duration-150 ease-in-out focus:outline-none focus:ring-2 focus:ring-offset-2 focus:ring-offset-slate-800 focus:ring-purple-500 ${
                moduleState === 'learning' 
                  ? 'bg-purple-500 text-white shadow-md hover:bg-purple-400'
                  : 'bg-slate-600 hover:bg-slate-500 text-slate-300 hover:text-white'
              }`}
            >
              Guided Tour
            </button>
=======
            {viewerModes.explore && (
              <button
                onClick={onStartExploring}
                className={`px-4 py-2 rounded-lg text-sm font-medium transition-colors ${
                  moduleState === 'idle'
                    ? 'bg-sky-600 text-white'
                    : 'bg-slate-600 hover:bg-slate-500 text-slate-300 hover:text-white'
                }`}
              >
                Explore Mode
              </button>
            )}
            {(viewerModes.selfPaced || viewerModes.timed) && (
              <button
                onClick={onStartLearning}
                className={`px-4 py-2 rounded-lg text-sm font-medium transition-colors ${
                  moduleState === 'learning'
                    ? 'bg-purple-600 text-white'
                    : 'bg-slate-600 hover:bg-slate-500 text-slate-300 hover:text-white'
                }`}
              >
                Guided Tour
              </button>
            )}
>>>>>>> 054a3e61
          </div>
        )}
      </div>
    </div>
  );
};

export default ViewerToolbar;<|MERGE_RESOLUTION|>--- conflicted
+++ resolved
@@ -48,37 +48,14 @@
 
           {/* Right Section - Mode Controls */}
           {hasContent && (
-<<<<<<< HEAD
             <div className="flex items-center gap-1.5 flex-shrink-0"> {/* Reduced gap */}
-              <button
-                onClick={onStartExploring}
-                className={`px-2.5 py-1 rounded text-xs font-medium transition-all duration-150 ease-in-out focus:outline-none focus:ring-1 focus:ring-offset-1 focus:ring-offset-slate-800 focus:ring-sky-400 whitespace-nowrap ${
-                  moduleState === 'idle'
-                    ? 'bg-sky-500 text-white shadow-sm hover:bg-sky-400 active:bg-sky-600'
-                    : 'bg-slate-600 hover:bg-slate-500 text-slate-300 hover:text-white active:bg-slate-500'
-                }`}
-              >
-                Explore
-              </button>
-              <button
-                onClick={onStartLearning}
-                className={`px-2.5 py-1 rounded text-xs font-medium transition-all duration-150 ease-in-out focus:outline-none focus:ring-1 focus:ring-offset-1 focus:ring-offset-slate-800 focus:ring-purple-400 whitespace-nowrap ${
-                  moduleState === 'learning'
-                    ? 'bg-purple-500 text-white shadow-sm hover:bg-purple-400 active:bg-purple-600'
-                    : 'bg-slate-600 hover:bg-slate-500 text-slate-300 hover:text-white active:bg-slate-500'
-                }`}
-              >
-                Tour
-              </button>
-=======
-            <div className="flex items-center gap-2">
               {viewerModes.explore && (
                 <button
                   onClick={onStartExploring}
-                  className={`px-3 py-1.5 rounded-md text-xs font-medium transition-colors whitespace-nowrap ${
+                  className={`px-2.5 py-1 rounded text-xs font-medium transition-all duration-150 ease-in-out focus:outline-none focus:ring-1 focus:ring-offset-1 focus:ring-offset-slate-800 focus:ring-sky-400 whitespace-nowrap ${
                     moduleState === 'idle'
-                      ? 'bg-sky-600 text-white'
-                      : 'bg-slate-600 hover:bg-slate-500 text-slate-300 hover:text-white'
+                      ? 'bg-sky-500 text-white shadow-sm hover:bg-sky-400 active:bg-sky-600'
+                      : 'bg-slate-600 hover:bg-slate-500 text-slate-300 hover:text-white active:bg-slate-500'
                   }`}
                 >
                   Explore
@@ -87,16 +64,15 @@
               {(viewerModes.selfPaced || viewerModes.timed) && (
                 <button
                   onClick={onStartLearning}
-                  className={`px-3 py-1.5 rounded-md text-xs font-medium transition-colors whitespace-nowrap ${
+                  className={`px-2.5 py-1 rounded text-xs font-medium transition-all duration-150 ease-in-out focus:outline-none focus:ring-1 focus:ring-offset-1 focus:ring-offset-slate-800 focus:ring-purple-400 whitespace-nowrap ${
                     moduleState === 'learning'
-                      ? 'bg-purple-600 text-white'
-                      : 'bg-slate-600 hover:bg-slate-500 text-slate-300 hover:text-white'
+                      ? 'bg-purple-500 text-white shadow-sm hover:bg-purple-400 active:bg-purple-600'
+                      : 'bg-slate-600 hover:bg-slate-500 text-slate-300 hover:text-white active:bg-slate-500'
                   }`}
                 >
                   Tour
                 </button>
               )}
->>>>>>> 054a3e61
             </div>
           )}
         </div>
@@ -135,34 +111,12 @@
         {/* Right Section - Mode Controls */}
         {hasContent && (
           <div className="flex items-center gap-3">
-<<<<<<< HEAD
-            <button
-              onClick={onStartExploring}
-              className={`px-4 py-2 rounded-lg text-sm font-medium transition-all duration-150 ease-in-out focus:outline-none focus:ring-2 focus:ring-offset-2 focus:ring-offset-slate-800 focus:ring-sky-500 ${
-                moduleState === 'idle' 
-                  ? 'bg-sky-500 text-white shadow-md hover:bg-sky-400'
-                  : 'bg-slate-600 hover:bg-slate-500 text-slate-300 hover:text-white'
-              }`}
-            >
-              Explore Mode
-            </button>
-            <button
-              onClick={onStartLearning}
-              className={`px-4 py-2 rounded-lg text-sm font-medium transition-all duration-150 ease-in-out focus:outline-none focus:ring-2 focus:ring-offset-2 focus:ring-offset-slate-800 focus:ring-purple-500 ${
-                moduleState === 'learning' 
-                  ? 'bg-purple-500 text-white shadow-md hover:bg-purple-400'
-                  : 'bg-slate-600 hover:bg-slate-500 text-slate-300 hover:text-white'
-              }`}
-            >
-              Guided Tour
-            </button>
-=======
             {viewerModes.explore && (
               <button
                 onClick={onStartExploring}
-                className={`px-4 py-2 rounded-lg text-sm font-medium transition-colors ${
-                  moduleState === 'idle'
-                    ? 'bg-sky-600 text-white'
+                className={`px-4 py-2 rounded-lg text-sm font-medium transition-all duration-150 ease-in-out focus:outline-none focus:ring-2 focus:ring-offset-2 focus:ring-offset-slate-800 focus:ring-sky-500 ${
+                  moduleState === 'idle' 
+                    ? 'bg-sky-500 text-white shadow-md hover:bg-sky-400'
                     : 'bg-slate-600 hover:bg-slate-500 text-slate-300 hover:text-white'
                 }`}
               >
@@ -172,16 +126,15 @@
             {(viewerModes.selfPaced || viewerModes.timed) && (
               <button
                 onClick={onStartLearning}
-                className={`px-4 py-2 rounded-lg text-sm font-medium transition-colors ${
-                  moduleState === 'learning'
-                    ? 'bg-purple-600 text-white'
+                className={`px-4 py-2 rounded-lg text-sm font-medium transition-all duration-150 ease-in-out focus:outline-none focus:ring-2 focus:ring-offset-2 focus:ring-offset-slate-800 focus:ring-purple-500 ${
+                  moduleState === 'learning' 
+                    ? 'bg-purple-500 text-white shadow-md hover:bg-purple-400'
                     : 'bg-slate-600 hover:bg-slate-500 text-slate-300 hover:text-white'
                 }`}
               >
                 Guided Tour
               </button>
             )}
->>>>>>> 054a3e61
           </div>
         )}
       </div>
