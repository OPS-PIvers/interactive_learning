--- conflicted
+++ resolved
@@ -6,10 +6,7 @@
   deleteDoc,
   query,
   orderBy,
-<<<<<<< HEAD
-=======
   // writeBatch, // No longer using batch directly in saveProject
->>>>>>> 23f3fa4e
   serverTimestamp,
   where,
   getDoc,
@@ -274,11 +271,7 @@
       
       return {
         ...project,
-<<<<<<< HEAD
-        thumbnailUrl: finalThumbnailUrl || undefined,
-=======
         thumbnailUrl: finalThumbnailUrl,
->>>>>>> 23f3fa4e
         interactiveData: {
           ...project.interactiveData,
           backgroundImage: newBackgroundImageForUpdate || undefined
