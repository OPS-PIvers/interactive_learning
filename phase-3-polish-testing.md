--- conflicted
+++ resolved
@@ -1,347 +1,2009 @@
-# Phase 3: Production Polish & Testing (4-6 Weeks)
+# Phase 3: Polish & Testing (1-2 Months)
 
 ## Overview
-This phase focuses on production readiness, comprehensive testing, performance optimization, and deployment preparation. Building on the **completed** Phase 2 hotspot system, this phase will add missing production features and prepare for deployment.
-
-**Timeline:** 4-6 weeks  
-**Key Objective:** Production-ready hotspot walkthrough application with comprehensive testing  
-**Foundation:** **COMPLETED** - Working hotspot editor and viewer from Phase 2
-
-## Current Implementation Status (Post-Phase 2)
-✅ **Completed Core System:**
-- React Router application with home, editor, viewer pages  
-- HotspotEditor with full editing capabilities
-- HotspotViewer with interactive walkthrough experience  
-- HotspotCanvas for visual editing and viewing
-- HotspotPropertiesPanel for hotspot configuration
-- WalkthroughSequencer for step ordering
-- EffectExecutor with working spotlight, text, and tooltip effects
-- Responsive modal system with proper z-index management
-- Sample data and working demonstration
-- Mobile-responsive design with touch support
-- TypeScript type safety throughout
-- Error boundaries and loading states
-
-📋 **Missing Production Features:**
-- **Firebase Integration:** Currently using sample data only
-- **User Authentication:** No login/logout functionality  
-- **Data Persistence:** Walkthroughs are not saved between sessions
-- **Dashboard:** No project management interface
-- **Image Upload:** Background image uploads not implemented
-- **Production Build:** Not optimized for deployment
-- **Testing:** Limited test coverage
-- **Analytics:** No usage tracking
+This phase focuses on production readiness, comprehensive testing, performance optimization, and deployment preparation. The goal is to deliver a polished, stable hotspot onboarding application ready for public use.
+
+**Timeline:** 1-2 months  
+**Key Objective:** Production-ready application with comprehensive testing  
+**Foundation:** Working hotspot application from Phase 2
 
 ---
 
-## Week 1: Data Persistence & Authentication
-
-### Firebase Integration & Authentication Setup
-
-#### Day 1-2: Firebase Authentication
+## Month 7: Production Polish
+
+### Week 25-26: User Experience Polish
+
+#### Day 87-89: Dashboard and Project Management
 ```bash
+# Create dashboard for project management
 git checkout main
-git checkout -b phase3-firebase-integration
-
-# Create authentication system
-touch src/client/components/auth/LoginPage.tsx
-touch src/client/components/auth/AuthProvider.tsx
-touch src/client/hooks/useAuth.ts
-touch src/lib/firebaseAuth.ts
-```
-
-**AuthProvider Implementation:**
-```typescript
-// Complete Firebase Auth integration with the existing firebaseManager
-// Wrap App component with AuthProvider
-// Add protected routes for editor
-// Implement login/logout UI
-```
-
-#### Day 3-4: Firestore Integration
-```bash
-# Create Firestore API layer
-touch src/lib/firebaseApi.ts
-touch src/client/hooks/useWalkthroughs.ts
-```
-
-**Key Changes:**
-- Replace sample data in App.tsx with real Firebase data
-- Add CRUD operations for walkthroughs
-- Implement real-time data synchronization
-- Add user-specific walkthrough filtering
-
-#### Day 5: Data Migration
-```bash
-# Update existing components to use Firebase
-# Modify HotspotEditor to save/load from Firestore
-# Update HotspotViewer to load from Firestore by ID
-```
-
----
-
-## Week 2: Dashboard & Image Management
-
-### Project Management Interface
-
-#### Day 6-7: Dashboard Creation
-```bash
-# Create dashboard for walkthrough management
+git pull origin main  # Get Phase 2 completed work
+git checkout -b phase3-polish-testing
+
 touch src/client/pages/DashboardPage.tsx
 touch src/client/components/dashboard/ProjectCard.tsx
 touch src/client/components/dashboard/CreateWalkthroughModal.tsx
 ```
 
-**Dashboard Features:**
-- Grid view of user's walkthroughs
-- Create, duplicate, edit, delete operations
-- Thumbnail previews
-- Published status indicators
-- Quick actions menu
-
-#### Day 8-9: Image Upload System
+**DashboardPage.tsx Implementation:**
+```typescript
+import React, { useState, useEffect } from 'react';
+import { useNavigate } from 'react-router-dom';
+import { HotspotWalkthrough } from '@/shared/hotspotTypes';
+import { getUserWalkthroughs, deleteWalkthrough } from '@/lib/firebaseApi';
+import { useAuth } from '@/client/hooks/useAuth';
+import ProjectCard from '../components/dashboard/ProjectCard';
+import CreateWalkthroughModal from '../components/dashboard/CreateWalkthroughModal';
+import LoadingScreen from '../components/shared/LoadingScreen';
+import ErrorScreen from '../components/shared/ErrorScreen';
+
+export default function DashboardPage() {
+  const { user } = useAuth();
+  const navigate = useNavigate();
+  
+  const [walkthroughs, setWalkthroughs] = useState<HotspotWalkthrough[]>([]);
+  const [loading, setLoading] = useState(true);
+  const [error, setError] = useState<string | null>(null);
+  const [showCreateModal, setShowCreateModal] = useState(false);
+  
+  useEffect(() => {
+    if (!user) {
+      navigate('/auth');
+      return;
+    }
+    
+    loadWalkthroughs();
+  }, [user, navigate]);
+  
+  const loadWalkthroughs = async () => {
+    if (!user) return;
+    
+    try {
+      setLoading(true);
+      const data = await getUserWalkthroughs(user.uid);
+      setWalkthroughs(data);
+    } catch (err) {
+      setError(err instanceof Error ? err.message : 'Failed to load walkthroughs');
+    } finally {
+      setLoading(false);
+    }
+  };
+  
+  const handleDelete = async (id: string) => {
+    if (!confirm('Are you sure you want to delete this walkthrough?')) return;
+    
+    try {
+      await deleteWalkthrough(id);
+      setWalkthroughs(prev => prev.filter(w => w.id !== id));
+    } catch (err) {
+      alert('Failed to delete walkthrough');
+    }
+  };
+  
+  const handleDuplicate = async (walkthrough: HotspotWalkthrough) => {
+    const duplicate = {
+      ...walkthrough,
+      id: undefined,
+      title: `${walkthrough.title} (Copy)`,
+      createdAt: Date.now(),
+      updatedAt: Date.now(),
+      isPublished: false
+    };
+    
+    // Navigate to editor with duplicate data
+    navigate('/editor/new', { state: { duplicate } });
+  };
+  
+  if (loading) {
+    return <LoadingScreen message="Loading your walkthroughs..." />;
+  }
+  
+  if (error) {
+    return (
+      <ErrorScreen
+        title="Dashboard Error"
+        message={error}
+        onRetry={loadWalkthroughs}
+      />
+    );
+  }
+  
+  return (
+    <div className="min-h-screen bg-gray-50">
+      {/* Header */}
+      <header className="bg-white border-b border-gray-200">
+        <div className="max-w-7xl mx-auto px-4 sm:px-6 lg:px-8">
+          <div className="flex items-center justify-between py-6">
+            <div>
+              <h1 className="text-2xl font-bold text-gray-900">
+                Hotspot Walkthroughs
+              </h1>
+              <p className="text-gray-600">
+                Create interactive onboarding experiences
+              </p>
+            </div>
+            
+            <button
+              onClick={() => setShowCreateModal(true)}
+              className="px-4 py-2 bg-blue-600 text-white rounded-md hover:bg-blue-700 transition-colors"
+            >
+              Create Walkthrough
+            </button>
+          </div>
+        </div>
+      </header>
+      
+      {/* Main Content */}
+      <main className="max-w-7xl mx-auto px-4 sm:px-6 lg:px-8 py-8">
+        {walkthroughs.length === 0 ? (
+          /* Empty State */
+          <div className="text-center py-16">
+            <div className="w-16 h-16 bg-blue-100 rounded-full mx-auto mb-4 flex items-center justify-center">
+              <svg className="w-8 h-8 text-blue-600" fill="none" stroke="currentColor" viewBox="0 0 24 24">
+                <path strokeLinecap="round" strokeLinejoin="round" strokeWidth={2} d="M15 15l-2 5L9 9l11 4-5 2zm0 0l5 5M7.188 2.239l.777 2.897M5.136 7.965l-2.898-.777M13.95 4.05l-2.122 2.122m-5.657 5.656l-2.122 2.122" />
+              </svg>
+            </div>
+            <h3 className="text-xl font-semibold text-gray-900 mb-2">
+              No walkthroughs yet
+            </h3>
+            <p className="text-gray-600 mb-6">
+              Create your first interactive walkthrough to get started
+            </p>
+            <button
+              onClick={() => setShowCreateModal(true)}
+              className="px-6 py-3 bg-blue-600 text-white rounded-md hover:bg-blue-700 transition-colors"
+            >
+              Create Your First Walkthrough
+            </button>
+          </div>
+        ) : (
+          /* Project Grid */
+          <div className="grid grid-cols-1 md:grid-cols-2 lg:grid-cols-3 xl:grid-cols-4 gap-6">
+            {walkthroughs.map((walkthrough) => (
+              <ProjectCard
+                key={walkthrough.id}
+                walkthrough={walkthrough}
+                onEdit={() => navigate(`/editor/${walkthrough.id}`)}
+                onView={() => navigate(`/view/${walkthrough.id}`)}
+                onDuplicate={() => handleDuplicate(walkthrough)}
+                onDelete={() => handleDelete(walkthrough.id)}
+                onShare={() => {
+                  const url = `${window.location.origin}/view/${walkthrough.id}`;
+                  navigator.clipboard.writeText(url);
+                  alert('Share link copied to clipboard!');
+                }}
+              />
+            ))}
+          </div>
+        )}
+      </main>
+      
+      {/* Create Modal */}
+      <CreateWalkthroughModal
+        isOpen={showCreateModal}
+        onClose={() => setShowCreateModal(false)}
+        onConfirm={(title, description) => {
+          navigate('/editor/new', { state: { title, description } });
+          setShowCreateModal(false);
+        }}
+      />
+    </div>
+  );
+}
+```
+
+**ProjectCard.tsx Implementation:**
+```typescript
+import React, { useState } from 'react';
+import { HotspotWalkthrough } from '@/shared/hotspotTypes';
+
+interface ProjectCardProps {
+  walkthrough: HotspotWalkthrough;
+  onEdit: () => void;
+  onView: () => void;
+  onDuplicate: () => void;
+  onDelete: () => void;
+  onShare: () => void;
+}
+
+export default function ProjectCard({
+  walkthrough,
+  onEdit,
+  onView,
+  onDuplicate,
+  onDelete,
+  onShare
+}: ProjectCardProps) {
+  
+  const [showMenu, setShowMenu] = useState(false);
+  
+  const formatDate = (timestamp: number) => {
+    return new Date(timestamp).toLocaleDateString('en-US', {
+      year: 'numeric',
+      month: 'short',
+      day: 'numeric'
+    });
+  };
+  
+  return (
+    <div className="bg-white rounded-lg shadow-sm border border-gray-200 overflow-hidden hover:shadow-md transition-shadow">
+      {/* Thumbnail */}
+      <div className="aspect-video bg-gray-100 relative">
+        {walkthrough.backgroundMedia?.url ? (
+          <img
+            src={walkthrough.backgroundMedia.url}
+            alt={walkthrough.backgroundMedia.alt}
+            className="w-full h-full object-cover"
+          />
+        ) : (
+          <div className="w-full h-full flex items-center justify-center">
+            <svg className="w-12 h-12 text-gray-300" fill="none" stroke="currentColor" viewBox="0 0 24 24">
+              <path strokeLinecap="round" strokeLinejoin="round" strokeWidth={2} d="M4 16l4.586-4.586a2 2 0 012.828 0L16 16m-2-2l1.586-1.586a2 2 0 012.828 0L20 14m-6-6h.01M6 20h12a2 2 0 002-2V6a2 2 0 00-2-2H6a2 2 0 00-2 2v12a2 2 0 002 2z" />
+            </svg>
+          </div>
+        )}
+        
+        {/* Hotspot Count Badge */}
+        {walkthrough.hotspots.length > 0 && (
+          <div className="absolute top-2 left-2 bg-blue-600 text-white px-2 py-1 rounded-full text-xs font-medium">
+            {walkthrough.hotspots.length} steps
+          </div>
+        )}
+        
+        {/* Status Badge */}
+        <div className="absolute top-2 right-2">
+          <span className={`px-2 py-1 rounded-full text-xs font-medium ${
+            walkthrough.isPublished
+              ? 'bg-green-100 text-green-700'
+              : 'bg-gray-100 text-gray-600'
+          }`}>
+            {walkthrough.isPublished ? 'Published' : 'Draft'}
+          </span>
+        </div>
+        
+        {/* Actions Menu */}
+        <div className="absolute bottom-2 right-2">
+          <div className="relative">
+            <button
+              onClick={() => setShowMenu(!showMenu)}
+              className="w-8 h-8 bg-black bg-opacity-50 text-white rounded-full flex items-center justify-center hover:bg-opacity-70 transition-colors"
+            >
+              <svg className="w-4 h-4" fill="none" stroke="currentColor" viewBox="0 0 24 24">
+                <path strokeLinecap="round" strokeLinejoin="round" strokeWidth={2} d="M12 5v.01M12 12v.01M12 19v.01M12 6a1 1 0 110-2 1 1 0 010 2zm0 7a1 1 0 110-2 1 1 0 010 2zm0 7a1 1 0 110-2 1 1 0 010 2z" />
+              </svg>
+            </button>
+            
+            {showMenu && (
+              <div className="absolute bottom-full right-0 mb-2 bg-white rounded-lg shadow-lg border border-gray-200 py-2 min-w-32 z-10">
+                <button
+                  onClick={() => { onEdit(); setShowMenu(false); }}
+                  className="w-full text-left px-4 py-2 text-sm text-gray-700 hover:bg-gray-50"
+                >
+                  Edit
+                </button>
+                <button
+                  onClick={() => { onView(); setShowMenu(false); }}
+                  className="w-full text-left px-4 py-2 text-sm text-gray-700 hover:bg-gray-50"
+                >
+                  View
+                </button>
+                <button
+                  onClick={() => { onShare(); setShowMenu(false); }}
+                  className="w-full text-left px-4 py-2 text-sm text-gray-700 hover:bg-gray-50"
+                >
+                  Share
+                </button>
+                <button
+                  onClick={() => { onDuplicate(); setShowMenu(false); }}
+                  className="w-full text-left px-4 py-2 text-sm text-gray-700 hover:bg-gray-50"
+                >
+                  Duplicate
+                </button>
+                <hr className="my-2" />
+                <button
+                  onClick={() => { onDelete(); setShowMenu(false); }}
+                  className="w-full text-left px-4 py-2 text-sm text-red-600 hover:bg-red-50"
+                >
+                  Delete
+                </button>
+              </div>
+            )}
+          </div>
+        </div>
+      </div>
+      
+      {/* Content */}
+      <div className="p-4">
+        <h3 className="font-semibold text-gray-900 mb-2 truncate">
+          {walkthrough.title}
+        </h3>
+        
+        {walkthrough.description && (
+          <p className="text-sm text-gray-600 mb-3 line-clamp-2">
+            {walkthrough.description}
+          </p>
+        )}
+        
+        <div className="flex items-center justify-between text-xs text-gray-500">
+          <span>Updated {formatDate(walkthrough.updatedAt)}</span>
+          <span>{walkthrough.hotspots.length} hotspots</span>
+        </div>
+      </div>
+    </div>
+  );
+}
+```
+
 ```bash
-# Implement background image uploads
-touch src/client/components/upload/BackgroundUpload.tsx
+git add src/client/pages/DashboardPage.tsx src/client/components/dashboard/ProjectCard.tsx
+git commit -m "Phase 3.1: Create dashboard with project management and card components"
+```
+
+#### Day 90-92: Error Handling and User Feedback
+```bash
+# Enhance error boundaries and feedback systems
+touch src/client/components/feedback/ToastProvider.tsx
+touch src/client/components/feedback/ConfirmDialog.tsx
+touch src/client/hooks/useToast.ts
+```
+
+**ToastProvider.tsx Implementation:**
+```typescript
+import React, { createContext, useContext, useState, useCallback } from 'react';
+
+interface Toast {
+  id: string;
+  type: 'success' | 'error' | 'warning' | 'info';
+  title: string;
+  message?: string;
+  duration?: number;
+}
+
+interface ToastContextType {
+  showToast: (toast: Omit<Toast, 'id'>) => void;
+  hideToast: (id: string) => void;
+}
+
+const ToastContext = createContext<ToastContextType | null>(null);
+
+export const useToast = () => {
+  const context = useContext(ToastContext);
+  if (!context) {
+    throw new Error('useToast must be used within ToastProvider');
+  }
+  return context;
+};
+
+export default function ToastProvider({ children }: { children: React.ReactNode }) {
+  const [toasts, setToasts] = useState<Toast[]>([]);
+  
+  const showToast = useCallback((toastData: Omit<Toast, 'id'>) => {
+    const id = `toast_${Date.now()}_${Math.random()}`;
+    const toast: Toast = {
+      ...toastData,
+      id,
+      duration: toastData.duration ?? 5000
+    };
+    
+    setToasts(prev => [...prev, toast]);
+    
+    // Auto-hide toast after duration
+    if (toast.duration > 0) {
+      setTimeout(() => {
+        hideToast(id);
+      }, toast.duration);
+    }
+  }, []);
+  
+  const hideToast = useCallback((id: string) => {
+    setToasts(prev => prev.filter(toast => toast.id !== id));
+  }, []);
+  
+  const getToastIcon = (type: Toast['type']) => {
+    switch (type) {
+      case 'success':
+        return (
+          <svg className="w-5 h-5 text-green-500" fill="none" stroke="currentColor" viewBox="0 0 24 24">
+            <path strokeLinecap="round" strokeLinejoin="round" strokeWidth={2} d="M5 13l4 4L19 7" />
+          </svg>
+        );
+      case 'error':
+        return (
+          <svg className="w-5 h-5 text-red-500" fill="none" stroke="currentColor" viewBox="0 0 24 24">
+            <path strokeLinecap="round" strokeLinejoin="round" strokeWidth={2} d="M6 18L18 6M6 6l12 12" />
+          </svg>
+        );
+      case 'warning':
+        return (
+          <svg className="w-5 h-5 text-yellow-500" fill="none" stroke="currentColor" viewBox="0 0 24 24">
+            <path strokeLinecap="round" strokeLinejoin="round" strokeWidth={2} d="M12 9v2m0 4h.01m-6.938 4h13.856c1.54 0 2.502-1.667 1.732-2.5L13.732 4c-.77-.833-1.856-.833-2.828 0L3.732 16.5c-.77.833.192 2.5 1.732 2.5z" />
+          </svg>
+        );
+      case 'info':
+        return (
+          <svg className="w-5 h-5 text-blue-500" fill="none" stroke="currentColor" viewBox="0 0 24 24">
+            <path strokeLinecap="round" strokeLinejoin="round" strokeWidth={2} d="M13 16h-1v-4h-1m1-4h.01M21 12a9 9 0 11-18 0 9 9 0 0118 0z" />
+          </svg>
+        );
+    }
+  };
+  
+  const getToastColors = (type: Toast['type']) => {
+    switch (type) {
+      case 'success':
+        return 'bg-green-50 border-green-200 text-green-800';
+      case 'error':
+        return 'bg-red-50 border-red-200 text-red-800';
+      case 'warning':
+        return 'bg-yellow-50 border-yellow-200 text-yellow-800';
+      case 'info':
+        return 'bg-blue-50 border-blue-200 text-blue-800';
+    }
+  };
+  
+  return (
+    <ToastContext.Provider value={{ showToast, hideToast }}>
+      {children}
+      
+      {/* Toast Container */}
+      <div className="fixed top-4 right-4 z-50 space-y-2">
+        {toasts.map((toast) => (
+          <div
+            key={toast.id}
+            className={`max-w-sm p-4 rounded-lg border shadow-lg ${getToastColors(toast.type)} transform transition-all duration-300`}
+          >
+            <div className="flex items-start space-x-3">
+              {getToastIcon(toast.type)}
+              
+              <div className="flex-1 min-w-0">
+                <h4 className="font-medium">
+                  {toast.title}
+                </h4>
+                {toast.message && (
+                  <p className="text-sm opacity-90 mt-1">
+                    {toast.message}
+                  </p>
+                )}
+              </div>
+              
+              <button
+                onClick={() => hideToast(toast.id)}
+                className="flex-shrink-0 opacity-60 hover:opacity-80 transition-opacity"
+              >
+                <svg className="w-4 h-4" fill="none" stroke="currentColor" viewBox="0 0 24 24">
+                  <path strokeLinecap="round" strokeLinejoin="round" strokeWidth={2} d="M6 18L18 6M6 6l12 12" />
+                </svg>
+              </button>
+            </div>
+          </div>
+        ))}
+      </div>
+    </ToastContext.Provider>
+  );
+}
+```
+
+**ConfirmDialog.tsx Implementation:**
+```typescript
+import React from 'react';
+import ResponsiveModal from '../responsive/ResponsiveModal';
+
+interface ConfirmDialogProps {
+  isOpen: boolean;
+  onClose: () => void;
+  onConfirm: () => void;
+  title: string;
+  message: string;
+  confirmText?: string;
+  cancelText?: string;
+  type?: 'danger' | 'warning' | 'info';
+}
+
+export default function ConfirmDialog({
+  isOpen,
+  onClose,
+  onConfirm,
+  title,
+  message,
+  confirmText = 'Confirm',
+  cancelText = 'Cancel',
+  type = 'info'
+}: ConfirmDialogProps) {
+  
+  const getTypeStyles = () => {
+    switch (type) {
+      case 'danger':
+        return {
+          icon: (
+            <svg className="w-6 h-6 text-red-500" fill="none" stroke="currentColor" viewBox="0 0 24 24">
+              <path strokeLinecap="round" strokeLinejoin="round" strokeWidth={2} d="M12 9v2m0 4h.01m-6.938 4h13.856c1.54 0 2.502-1.667 1.732-2.5L13.732 4c-.77-.833-1.856-.833-2.828 0L3.732 16.5c-.77.833.192 2.5 1.732 2.5z" />
+            </svg>
+          ),
+          confirmButton: 'bg-red-600 hover:bg-red-700 text-white'
+        };
+      case 'warning':
+        return {
+          icon: (
+            <svg className="w-6 h-6 text-yellow-500" fill="none" stroke="currentColor" viewBox="0 0 24 24">
+              <path strokeLinecap="round" strokeLinejoin="round" strokeWidth={2} d="M12 9v2m0 4h.01m-6.938 4h13.856c1.54 0 2.502-1.667 1.732-2.5L13.732 4c-.77-.833-1.856-.833-2.828 0L3.732 16.5c-.77.833.192 2.5 1.732 2.5z" />
+            </svg>
+          ),
+          confirmButton: 'bg-yellow-600 hover:bg-yellow-700 text-white'
+        };
+      default:
+        return {
+          icon: (
+            <svg className="w-6 h-6 text-blue-500" fill="none" stroke="currentColor" viewBox="0 0 24 24">
+              <path strokeLinecap="round" strokeLinejoin="round" strokeWidth={2} d="M13 16h-1v-4h-1m1-4h.01M21 12a9 9 0 11-18 0 9 9 0 0118 0z" />
+            </svg>
+          ),
+          confirmButton: 'bg-blue-600 hover:bg-blue-700 text-white'
+        };
+    }
+  };
+  
+  const styles = getTypeStyles();
+  
+  const handleConfirm = () => {
+    onConfirm();
+    onClose();
+  };
+  
+  return (
+    <ResponsiveModal
+      isOpen={isOpen}
+      onClose={onClose}
+      title=""
+      size="sm"
+    >
+      <div className="text-center space-y-4">
+        {/* Icon */}
+        <div className="flex justify-center">
+          {styles.icon}
+        </div>
+        
+        {/* Title */}
+        <h3 className="text-lg font-semibold text-gray-900">
+          {title}
+        </h3>
+        
+        {/* Message */}
+        <p className="text-gray-600">
+          {message}
+        </p>
+        
+        {/* Actions */}
+        <div className="flex space-x-3 pt-4">
+          <button
+            onClick={onClose}
+            className="flex-1 px-4 py-2 bg-gray-100 text-gray-700 rounded-md hover:bg-gray-200 transition-colors"
+          >
+            {cancelText}
+          </button>
+          <button
+            onClick={handleConfirm}
+            className={`flex-1 px-4 py-2 rounded-md transition-colors ${styles.confirmButton}`}
+          >
+            {confirmText}
+          </button>
+        </div>
+      </div>
+    </ResponsiveModal>
+  );
+}
+```
+
+```bash
+git add src/client/components/feedback/ src/client/hooks/useToast.ts
+git commit -m "Phase 3.2: Add comprehensive user feedback system with toasts and confirmations"
+```
+
+### Week 27-28: Performance and Optimization
+
+#### Day 93-95: Image Optimization and Lazy Loading
+```bash
+# Create image optimization utilities
 touch src/client/utils/imageOptimization.ts
-```
-
-**Image Features:**
-- Firebase Storage integration
-- Image optimization and compression
-- Responsive image loading
-- Fallback handling
-
-#### Day 10: Enhanced Editor UX
+touch src/client/components/ui/OptimizedImage.tsx
+```
+
+**imageOptimization.ts Implementation:**
+```typescript
+/**
+ * Image optimization utilities for better performance
+ */
+
+export interface ImageOptimizationOptions {
+  maxWidth?: number;
+  maxHeight?: number;
+  quality?: number;
+  format?: 'webp' | 'jpeg' | 'png';
+}
+
+export interface OptimizedImageResult {
+  blob: Blob;
+  url: string;
+  width: number;
+  height: number;
+  originalSize: number;
+  compressedSize: number;
+}
+
+export class ImageOptimizer {
+  
+  /**
+   * Optimize an image file for web use
+   */
+  static async optimizeImage(
+    file: File,
+    options: ImageOptimizationOptions = {}
+  ): Promise<OptimizedImageResult> {
+    
+    const {
+      maxWidth = 1920,
+      maxHeight = 1080,
+      quality = 0.85,
+      format = 'jpeg'
+    } = options;
+    
+    return new Promise((resolve, reject) => {
+      const img = new Image();
+      const canvas = document.createElement('canvas');
+      const ctx = canvas.getContext('2d');
+      
+      if (!ctx) {
+        reject(new Error('Canvas context not available'));
+        return;
+      }
+      
+      img.onload = () => {
+        try {
+          // Calculate new dimensions
+          const { width: newWidth, height: newHeight } = calculateDimensions(
+            img.width,
+            img.height,
+            maxWidth,
+            maxHeight
+          );
+          
+          // Set canvas size
+          canvas.width = newWidth;
+          canvas.height = newHeight;
+          
+          // Draw and compress image
+          ctx.drawImage(img, 0, 0, newWidth, newHeight);
+          
+          canvas.toBlob(
+            (blob) => {
+              if (!blob) {
+                reject(new Error('Image compression failed'));
+                return;
+              }
+              
+              const url = URL.createObjectURL(blob);
+              
+              resolve({
+                blob,
+                url,
+                width: newWidth,
+                height: newHeight,
+                originalSize: file.size,
+                compressedSize: blob.size
+              });
+            },
+            format === 'webp' ? 'image/webp' : `image/${format}`,
+            quality
+          );
+        } catch (error) {
+          reject(error);
+        }
+      };
+      
+      img.onerror = () => {
+        reject(new Error('Failed to load image'));
+      };
+      
+      img.src = URL.createObjectURL(file);
+    });
+  }
+  
+  /**
+   * Generate responsive image sizes
+   */
+  static async generateResponsiveSizes(
+    file: File,
+    sizes: number[] = [640, 768, 1024, 1920]
+  ): Promise<{ size: number; result: OptimizedImageResult }[]> {
+    
+    const results = await Promise.all(
+      sizes.map(async (size) => {
+        const result = await this.optimizeImage(file, {
+          maxWidth: size,
+          maxHeight: size,
+          quality: size <= 768 ? 0.8 : 0.85
+        });
+        
+        return { size, result };
+      })
+    );
+    
+    return results;
+  }
+}
+
+/**
+ * Calculate optimal dimensions while maintaining aspect ratio
+ */
+function calculateDimensions(
+  originalWidth: number,
+  originalHeight: number,
+  maxWidth: number,
+  maxHeight: number
+): { width: number; height: number } {
+  
+  const aspectRatio = originalWidth / originalHeight;
+  
+  let width = originalWidth;
+  let height = originalHeight;
+  
+  // Check if image needs to be scaled down
+  if (width > maxWidth) {
+    width = maxWidth;
+    height = width / aspectRatio;
+  }
+  
+  if (height > maxHeight) {
+    height = maxHeight;
+    width = height * aspectRatio;
+  }
+  
+  return {
+    width: Math.round(width),
+    height: Math.round(height)
+  };
+}
+
+/**
+ * Preload images for better performance
+ */
+export function preloadImage(url: string): Promise<HTMLImageElement> {
+  return new Promise((resolve, reject) => {
+    const img = new Image();
+    img.onload = () => resolve(img);
+    img.onerror = reject;
+    img.src = url;
+  });
+}
+
+/**
+ * Check if browser supports WebP format
+ */
+export function supportsWebP(): boolean {
+  const canvas = document.createElement('canvas');
+  canvas.width = 1;
+  canvas.height = 1;
+  
+  try {
+    return canvas.toDataURL('image/webp').indexOf('data:image/webp') === 0;
+  } catch {
+    return false;
+  }
+}
+```
+
+**OptimizedImage.tsx Implementation:**
+```typescript
+import React, { useState, useRef, useEffect } from 'react';
+
+interface OptimizedImageProps {
+  src: string;
+  alt: string;
+  width?: number;
+  height?: number;
+  className?: string;
+  loading?: 'lazy' | 'eager';
+  placeholder?: string;
+  onLoad?: () => void;
+  onError?: () => void;
+}
+
+export default function OptimizedImage({
+  src,
+  alt,
+  width,
+  height,
+  className = '',
+  loading = 'lazy',
+  placeholder = 'data:image/svg+xml,%3Csvg xmlns="http://www.w3.org/2000/svg" viewBox="0 0 400 300"%3E%3Crect width="100%" height="100%" fill="%23f3f4f6"/%3E%3C/svg%3E',
+  onLoad,
+  onError
+}: OptimizedImageProps) {
+  
+  const [isLoading, setIsLoading] = useState(true);
+  const [hasError, setHasError] = useState(false);
+  const [isVisible, setIsVisible] = useState(false);
+  const imgRef = useRef<HTMLImageElement>(null);
+  const observerRef = useRef<IntersectionObserver | null>(null);
+  
+  // Intersection Observer for lazy loading
+  useEffect(() => {
+    if (loading === 'lazy' && imgRef.current) {
+      observerRef.current = new IntersectionObserver(
+        ([entry]) => {
+          if (entry.isIntersecting) {
+            setIsVisible(true);
+            observerRef.current?.disconnect();
+          }
+        },
+        { threshold: 0.1 }
+      );
+      
+      observerRef.current.observe(imgRef.current);
+    } else {
+      setIsVisible(true);
+    }
+    
+    return () => {
+      observerRef.current?.disconnect();
+    };
+  }, [loading]);
+  
+  const handleLoad = () => {
+    setIsLoading(false);
+    onLoad?.();
+  };
+  
+  const handleError = () => {
+    setIsLoading(false);
+    setHasError(true);
+    onError?.();
+  };
+  
+  const shouldShowImage = loading === 'eager' || isVisible;
+  
+  return (
+    <div
+      ref={imgRef}
+      className={`relative overflow-hidden ${className}`}
+      style={{ width, height }}
+    >
+      {/* Loading Placeholder */}
+      {isLoading && (
+        <div className="absolute inset-0 bg-gray-100 animate-pulse flex items-center justify-center">
+          <svg
+            className="w-8 h-8 text-gray-300"
+            fill="none"
+            stroke="currentColor"
+            viewBox="0 0 24 24"
+          >
+            <path
+              strokeLinecap="round"
+              strokeLinejoin="round"
+              strokeWidth={2}
+              d="M4 16l4.586-4.586a2 2 0 012.828 0L16 16m-2-2l1.586-1.586a2 2 0 012.828 0L20 14m-6-6h.01M6 20h12a2 2 0 002-2V6a2 2 0 00-2-2H6a2 2 0 00-2 2v12a2 2 0 002 2z"
+            />
+          </svg>
+        </div>
+      )}
+      
+      {/* Error State */}
+      {hasError && (
+        <div className="absolute inset-0 bg-gray-100 flex items-center justify-center">
+          <div className="text-center text-gray-500">
+            <svg
+              className="w-8 h-8 mx-auto mb-2"
+              fill="none"
+              stroke="currentColor"
+              viewBox="0 0 24 24"
+            >
+              <path
+                strokeLinecap="round"
+                strokeLinejoin="round"
+                strokeWidth={2}
+                d="M12 8v4m0 4h.01M21 12a9 9 0 11-18 0 9 9 0 0118 0z"
+              />
+            </svg>
+            <p className="text-sm">Failed to load image</p>
+          </div>
+        </div>
+      )}
+      
+      {/* Actual Image */}
+      {shouldShowImage && !hasError && (
+        <img
+          src={src}
+          alt={alt}
+          width={width}
+          height={height}
+          className={`w-full h-full object-cover transition-opacity duration-300 ${
+            isLoading ? 'opacity-0' : 'opacity-100'
+          }`}
+          onLoad={handleLoad}
+          onError={handleError}
+          loading={loading}
+        />
+      )}
+    </div>
+  );
+}
+```
+
 ```bash
-# Polish existing editor experience
-# Add image backgrounds to HotspotCanvas
-# Implement copy/paste hotspot functionality
-# Add keyboard shortcuts
+git add src/client/utils/imageOptimization.ts src/client/components/ui/OptimizedImage.tsx
+git commit -m "Phase 3.3: Add image optimization and lazy loading capabilities"
+```
+
+#### Day 96-98: Memory Management and Cleanup
+```bash
+# Enhance EffectExecutor with better cleanup
+# Update existing EffectExecutor.ts with memory management improvements
+```
+
+**EffectExecutor.ts Enhancements:**
+```typescript
+// Add to existing EffectExecutor class
+
+private cleanupTimers: Set<number> = new Set();
+private memoryUsage: Map<string, number> = new Map();
+private maxActiveEffects: number = 10;
+
+/**
+ * Enhanced cleanup with memory management
+ */
+private enhancedCleanup(): void {
+  // Clear all timers
+  this.cleanupTimers.forEach(timer => {
+    clearTimeout(timer);
+  });
+  this.cleanupTimers.clear();
+  
+  // Monitor memory usage
+  this.monitorMemoryUsage();
+  
+  // Limit active effects to prevent memory issues
+  if (this.activeEffects.size > this.maxActiveEffects) {
+    this.cleanupOldestEffects();
+  }
+}
+
+/**
+ * Monitor memory usage of effects
+ */
+private monitorMemoryUsage(): void {
+  this.activeEffects.forEach((effect, id) => {
+    const element = effect.element;
+    if (element) {
+      // Estimate memory usage based on element size and complexity
+      const usage = this.estimateElementMemoryUsage(element);
+      this.memoryUsage.set(id, usage);
+    }
+  });
+  
+  // Log memory usage in development
+  if (process.env.NODE_ENV === 'development') {
+    const totalUsage = Array.from(this.memoryUsage.values()).reduce((sum, usage) => sum + usage, 0);
+    console.log(`EffectExecutor Memory Usage: ${(totalUsage / 1024).toFixed(2)}KB`);
+  }
+}
+
+/**
+ * Estimate memory usage of a DOM element
+ */
+private estimateElementMemoryUsage(element: HTMLElement): number {
+  let usage = 0;
+  
+  // Base element size
+  usage += element.outerHTML.length * 2; // UTF-16 encoding
+  
+  // Images and media
+  const images = element.querySelectorAll('img, video');
+  images.forEach(img => {
+    if (img instanceof HTMLImageElement && img.naturalWidth) {
+      usage += img.naturalWidth * img.naturalHeight * 4; // RGBA bytes
+    }
+  });
+  
+  // Event listeners (estimate)
+  usage += element.querySelectorAll('*').length * 100; // Rough estimate
+  
+  return usage;
+}
+
+/**
+ * Cleanup oldest effects when memory limit reached
+ */
+private cleanupOldestEffects(): void {
+  const effects = Array.from(this.activeEffects.entries());
+  
+  // Sort by creation time (oldest first)
+  effects.sort((a, b) => {
+    const aTime = a[1].createdAt || 0;
+    const bTime = b[1].createdAt || 0;
+    return aTime - bTime;
+  });
+  
+  // Clean up oldest effects until under limit
+  const toRemove = effects.slice(0, effects.length - this.maxActiveEffects);
+  toRemove.forEach(([id]) => {
+    this.cleanupEffect(id);
+  });
+}
+
+/**
+ * Enhanced effect cleanup with proper resource disposal
+ */
+private cleanupEffect(effectId: string): void {
+  const effect = this.activeEffects.get(effectId);
+  if (!effect) return;
+  
+  try {
+    // Cancel any ongoing animations
+    if (effect.animation) {
+      effect.animation.cancel();
+    }
+    
+    // Remove event listeners
+    if (effect.listeners) {
+      effect.listeners.forEach(({ element, type, listener }) => {
+        element.removeEventListener(type, listener);
+      });
+    }
+    
+    // Cleanup DOM elements
+    if (effect.element) {
+      // Fade out before removal for better UX
+      effect.element.style.transition = 'opacity 0.2s ease-out';
+      effect.element.style.opacity = '0';
+      
+      setTimeout(() => {
+        if (effect.element && effect.element.parentNode) {
+          effect.element.parentNode.removeChild(effect.element);
+        }
+      }, 200);
+    }
+    
+    // Revoke object URLs to prevent memory leaks
+    if (effect.objectUrls) {
+      effect.objectUrls.forEach(url => {
+        URL.revokeObjectURL(url);
+      });
+    }
+    
+    // Custom cleanup
+    if (effect.cleanup) {
+      effect.cleanup();
+    }
+    
+  } catch (error) {
+    console.warn('Error during effect cleanup:', error);
+  } finally {
+    this.activeEffects.delete(effectId);
+    this.memoryUsage.delete(effectId);
+  }
+}
+```
+
+```bash
+git add src/client/utils/EffectExecutor.ts
+git commit -m "Phase 3.4: Enhance EffectExecutor with advanced memory management and cleanup"
 ```
 
 ---
 
-## Week 3: Testing & Quality Assurance
-
-### Comprehensive Testing Suite
-
-#### Day 11-12: Unit Tests
+## Month 8: Testing and Production Preparation
+
+### Week 29-30: Comprehensive Testing
+
+#### Day 99-101: Unit and Integration Tests
 ```bash
 # Create comprehensive test suite
 mkdir -p src/tests/components/hotspot
 mkdir -p src/tests/utils
-mkdir -p src/tests/hooks
-
-# Component tests for existing components
+mkdir -p src/tests/integration
+
+# Component tests
 touch src/tests/components/hotspot/HotspotElement.test.tsx
 touch src/tests/components/hotspot/HotspotCanvas.test.tsx
 touch src/tests/components/hotspot/HotspotEditor.test.tsx
-touch src/tests/components/hotspot/HotspotViewer.test.tsx
 
 # Utility tests
 touch src/tests/utils/hotspotUtils.test.ts
-touch src/tests/utils/EffectExecutor.test.ts
-
-# Hook tests
-touch src/tests/hooks/useAuth.test.ts
-touch src/tests/hooks/useWalkthroughs.test.ts
-```
-
-#### Day 13-14: Integration Tests
-```bash
-# End-to-end workflow tests
+touch src/tests/utils/imageOptimization.test.ts
+
+# Integration tests
 touch src/tests/integration/editor-workflow.test.tsx
 touch src/tests/integration/viewer-workflow.test.tsx
-touch src/tests/integration/auth-flow.test.tsx
-```
-
-#### Day 15: Performance Tests
+```
+
+**HotspotElement.test.tsx Implementation:**
+```typescript
+import React from 'react';
+import { render, screen, fireEvent, waitFor } from '@testing-library/react';
+import { vi, describe, it, expect, beforeEach } from 'vitest';
+import HotspotElement from '@/client/components/hotspot/HotspotElement';
+import { WalkthroughHotspot } from '@/shared/hotspotTypes';
+import { EffectExecutor } from '@/client/utils/EffectExecutor';
+
+// Mock EffectExecutor
+const mockEffectExecutor = {
+  executeEffect: vi.fn().mockResolvedValue(undefined)
+} as unknown as EffectExecutor;
+
+const mockHotspot: WalkthroughHotspot = {
+  id: 'test-hotspot',
+  type: 'hotspot',
+  position: {
+    desktop: { x: 100, y: 100, width: 48, height: 48 },
+    tablet: { x: 80, y: 80, width: 40, height: 40 },
+    mobile: { x: 60, y: 60, width: 32, height: 32 }
+  },
+  content: {
+    title: 'Test Hotspot',
+    description: 'Test description'
+  },
+  interaction: {
+    trigger: 'click',
+    effect: {
+      type: 'spotlight',
+      duration: 3000,
+      parameters: { shape: 'circle', intensity: 70 }
+    }
+  },
+  style: {
+    color: '#2d3f89',
+    pulseAnimation: true,
+    hideAfterTrigger: false,
+    size: 'medium'
+  },
+  sequenceIndex: 0
+};
+
+describe('HotspotElement', () => {
+  beforeEach(() => {
+    vi.clearAllMocks();
+  });
+
+  it('renders hotspot with correct styling', () => {
+    render(
+      <HotspotElement
+        hotspot={mockHotspot}
+        effectExecutor={mockEffectExecutor}
+        isActive={true}
+        isCompleted={false}
+      />
+    );
+
+    const hotspot = screen.getByRole('button');
+    expect(hotspot).toBeInTheDocument();
+    expect(hotspot).toHaveAttribute('title', 'Test Hotspot');
+    expect(hotspot).toHaveTextContent('1'); // sequence index + 1
+  });
+
+  it('handles click interaction in viewer mode', async () => {
+    const mockOnClick = vi.fn();
+    
+    render(
+      <HotspotElement
+        hotspot={mockHotspot}
+        effectExecutor={mockEffectExecutor}
+        isActive={true}
+        isCompleted={false}
+        onClick={mockOnClick}
+        isEditorMode={false}
+      />
+    );
+
+    const hotspot = screen.getByRole('button');
+    fireEvent.click(hotspot);
+
+    await waitFor(() => {
+      expect(mockEffectExecutor.executeEffect).toHaveBeenCalledWith({
+        id: 'effect_test-hotspot',
+        type: 'spotlight',
+        duration: 3000,
+        parameters: { shape: 'circle', intensity: 70 }
+      });
+      expect(mockOnClick).toHaveBeenCalledWith(mockHotspot);
+    });
+  });
+
+  it('handles edit interaction in editor mode', async () => {
+    const mockOnEdit = vi.fn();
+    
+    render(
+      <HotspotElement
+        hotspot={mockHotspot}
+        effectExecutor={mockEffectExecutor}
+        isActive={true}
+        isCompleted={false}
+        onEdit={mockOnEdit}
+        isEditorMode={true}
+      />
+    );
+
+    const hotspot = screen.getByRole('button');
+    fireEvent.click(hotspot);
+
+    expect(mockOnEdit).toHaveBeenCalledWith(mockHotspot);
+    expect(mockEffectExecutor.executeEffect).not.toHaveBeenCalled();
+  });
+
+  it('does not respond to clicks when inactive', () => {
+    const mockOnClick = vi.fn();
+    
+    render(
+      <HotspotElement
+        hotspot={mockHotspot}
+        effectExecutor={mockEffectExecutor}
+        isActive={false}
+        isCompleted={false}
+        onClick={mockOnClick}
+      />
+    );
+
+    const hotspot = screen.getByRole('button');
+    fireEvent.click(hotspot);
+
+    expect(mockEffectExecutor.executeEffect).not.toHaveBeenCalled();
+    expect(mockOnClick).not.toHaveBeenCalled();
+  });
+
+  it('shows completed state styling', () => {
+    render(
+      <HotspotElement
+        hotspot={mockHotspot}
+        effectExecutor={mockEffectExecutor}
+        isActive={false}
+        isCompleted={true}
+      />
+    );
+
+    const hotspot = screen.getByRole('button');
+    expect(hotspot).toHaveClass('bg-green-500');
+  });
+
+  it('supports keyboard navigation', () => {
+    const mockOnClick = vi.fn();
+    
+    render(
+      <HotspotElement
+        hotspot={mockHotspot}
+        effectExecutor={mockEffectExecutor}
+        isActive={true}
+        isCompleted={false}
+        onClick={mockOnClick}
+      />
+    );
+
+    const hotspot = screen.getByRole('button');
+    expect(hotspot).toHaveAttribute('tabIndex', '0');
+    
+    fireEvent.keyPress(hotspot, { key: 'Enter', code: 'Enter' });
+    
+    expect(mockEffectExecutor.executeEffect).toHaveBeenCalled();
+  });
+});
+```
+
+**hotspotUtils.test.ts Implementation:**
+```typescript
+import { describe, it, expect } from 'vitest';
+import {
+  createDefaultHotspot,
+  reorderHotspots,
+  validateHotspotPosition
+} from '@/client/utils/hotspotUtils';
+import { HotspotWalkthrough } from '@/shared/hotspotTypes';
+
+describe('hotspotUtils', () => {
+  describe('createDefaultHotspot', () => {
+    it('creates hotspot with correct defaults', () => {
+      const position = {
+        desktop: { x: 100, y: 100, width: 48, height: 48 },
+        tablet: { x: 80, y: 80, width: 40, height: 40 },
+        mobile: { x: 60, y: 60, width: 32, height: 32 }
+      };
+
+      const hotspot = createDefaultHotspot(position, 0);
+
+      expect(hotspot.type).toBe('hotspot');
+      expect(hotspot.position).toEqual(position);
+      expect(hotspot.sequenceIndex).toBe(0);
+      expect(hotspot.content.title).toBe('Step 1');
+      expect(hotspot.style.color).toBe('#2d3f89'); // OPS Primary Blue
+      expect(hotspot.interaction.effect.type).toBe('spotlight');
+    });
+
+    it('generates unique IDs', () => {
+      const position = {
+        desktop: { x: 0, y: 0, width: 48, height: 48 },
+        tablet: { x: 0, y: 0, width: 40, height: 40 },
+        mobile: { x: 0, y: 0, width: 32, height: 32 }
+      };
+
+      const hotspot1 = createDefaultHotspot(position, 0);
+      const hotspot2 = createDefaultHotspot(position, 0);
+
+      expect(hotspot1.id).not.toBe(hotspot2.id);
+    });
+  });
+
+  describe('reorderHotspots', () => {
+    it('reorders hotspots according to new sequence', () => {
+      const walkthrough: HotspotWalkthrough = {
+        id: 'test',
+        title: 'Test',
+        description: '',
+        backgroundMedia: { type: 'image', url: '', alt: '' },
+        hotspots: [
+          createDefaultHotspot({ desktop: { x: 0, y: 0, width: 48, height: 48 }, tablet: { x: 0, y: 0, width: 40, height: 40 }, mobile: { x: 0, y: 0, width: 32, height: 32 } }, 0),
+          createDefaultHotspot({ desktop: { x: 100, y: 100, width: 48, height: 48 }, tablet: { x: 80, y: 80, width: 40, height: 40 }, mobile: { x: 60, y: 60, width: 32, height: 32 } }, 1),
+          createDefaultHotspot({ desktop: { x: 200, y: 200, width: 48, height: 48 }, tablet: { x: 160, y: 160, width: 40, height: 40 }, mobile: { x: 120, y: 120, width: 32, height: 32 } }, 2)
+        ],
+        sequence: [],
+        createdAt: Date.now(),
+        updatedAt: Date.now(),
+        isPublished: false,
+        creatorId: 'test'
+      };
+
+      // Set initial sequence
+      walkthrough.sequence = walkthrough.hotspots.map(h => h.id);
+      
+      // Reverse the sequence
+      const newSequence = [...walkthrough.sequence].reverse();
+      const reordered = reorderHotspots(walkthrough, newSequence);
+
+      expect(reordered.sequence).toEqual(newSequence);
+      expect(reordered.hotspots[0].sequenceIndex).toBe(2);
+      expect(reordered.hotspots[1].sequenceIndex).toBe(1);
+      expect(reordered.hotspots[2].sequenceIndex).toBe(0);
+    });
+  });
+
+  describe('validateHotspotPosition', () => {
+    it('validates position within bounds', () => {
+      const position = {
+        desktop: { x: 100, y: 100, width: 48, height: 48 },
+        tablet: { x: 80, y: 80, width: 40, height: 40 },
+        mobile: { x: 60, y: 60, width: 32, height: 32 }
+      };
+
+      expect(validateHotspotPosition(position, 800, 600)).toBe(true);
+    });
+
+    it('invalidates position outside bounds', () => {
+      const position = {
+        desktop: { x: 800, y: 600, width: 48, height: 48 },
+        tablet: { x: 640, y: 480, width: 40, height: 40 },
+        mobile: { x: 480, y: 360, width: 32, height: 32 }
+      };
+
+      expect(validateHotspotPosition(position, 800, 600)).toBe(false);
+    });
+  });
+});
+```
+
 ```bash
-# Performance and memory tests
-touch src/tests/performance/EffectExecutor-performance.test.ts
-touch src/tests/performance/memory-usage.test.ts
-```
-
-**Testing Goals:**
-- >80% code coverage on critical components
-- All existing functionality working with Firebase
-- Performance benchmarks for large walkthroughs
-- Mobile touch interaction testing
-
----
-
-## Week 4: Performance & Production Optimization
-
-### Build Optimization & Performance
-
-#### Day 16-17: Build System Enhancement
+git add src/tests/
+git commit -m "Phase 3.5: Add comprehensive unit tests for hotspot components and utilities"
+```
+
+#### Day 102-104: Cross-Browser Testing
 ```bash
-# Optimize Vite configuration for production
-# Update existing vite.config.ts
-# Add bundle size analysis
-```
-
-**Build Improvements:**
-- Code splitting for better caching
-- Asset optimization
-- Service worker for caching
-- Environment variable management
-
-#### Day 18-19: Performance Optimization
+# Create cross-browser test suite
+touch src/tests/browser/cross-browser.test.ts
+touch src/tests/browser/performance.test.ts
+touch scripts/test-browsers.js
+```
+
+**cross-browser.test.ts Implementation:**
+```typescript
+import { describe, it, expect } from 'vitest';
+
+describe('Cross-Browser Compatibility', () => {
+  
+  describe('CSS Features', () => {
+    it('supports CSS Grid', () => {
+      const testElement = document.createElement('div');
+      testElement.style.display = 'grid';
+      
+      expect(testElement.style.display).toBe('grid');
+    });
+
+    it('supports CSS Flexbox', () => {
+      const testElement = document.createElement('div');
+      testElement.style.display = 'flex';
+      
+      expect(testElement.style.display).toBe('flex');
+    });
+
+    it('supports CSS Custom Properties', () => {
+      const testElement = document.createElement('div');
+      testElement.style.setProperty('--test-color', '#ff0000');
+      
+      expect(testElement.style.getPropertyValue('--test-color')).toBe('#ff0000');
+    });
+  });
+
+  describe('JavaScript Features', () => {
+    it('supports ES6 features', () => {
+      // Arrow functions
+      const arrowFunc = () => 'test';
+      expect(arrowFunc()).toBe('test');
+
+      // Destructuring
+      const obj = { a: 1, b: 2 };
+      const { a, b } = obj;
+      expect(a).toBe(1);
+      expect(b).toBe(2);
+
+      // Template literals
+      const name = 'World';
+      const greeting = `Hello ${name}`;
+      expect(greeting).toBe('Hello World');
+    });
+
+    it('supports Promises', async () => {
+      const promise = Promise.resolve('test');
+      const result = await promise;
+      expect(result).toBe('test');
+    });
+
+    it('supports async/await', async () => {
+      const asyncFunc = async () => {
+        return 'async test';
+      };
+
+      const result = await asyncFunc();
+      expect(result).toBe('async test');
+    });
+  });
+
+  describe('DOM APIs', () => {
+    it('supports Intersection Observer', () => {
+      expect(typeof IntersectionObserver).toBe('function');
+    });
+
+    it('supports Clipboard API', () => {
+      // Note: navigator.clipboard requires HTTPS in browsers
+      expect(typeof navigator.clipboard).toBe('object');
+    });
+
+    it('supports Custom Events', () => {
+      const event = new CustomEvent('test', { detail: { message: 'test' } });
+      expect(event.type).toBe('test');
+      expect(event.detail.message).toBe('test');
+    });
+  });
+
+  describe('Canvas Support', () => {
+    it('supports 2D Canvas context', () => {
+      const canvas = document.createElement('canvas');
+      const ctx = canvas.getContext('2d');
+      
+      expect(ctx).toBeInstanceOf(CanvasRenderingContext2D);
+    });
+
+    it('supports canvas image manipulation', () => {
+      const canvas = document.createElement('canvas');
+      const ctx = canvas.getContext('2d');
+      
+      if (ctx) {
+        canvas.width = 100;
+        canvas.height = 100;
+        
+        ctx.fillStyle = '#ff0000';
+        ctx.fillRect(0, 0, 50, 50);
+        
+        const imageData = ctx.getImageData(0, 0, 100, 100);
+        expect(imageData.width).toBe(100);
+        expect(imageData.height).toBe(100);
+      }
+    });
+  });
+});
+```
+
 ```bash
-# Enhance existing EffectExecutor with performance improvements
+git add src/tests/browser/
+git commit -m "Phase 3.6: Add cross-browser compatibility tests"
+```
+
+### Week 31-32: Production Deployment
+
+#### Day 105-107: Build Optimization and Environment Configuration
+```bash
+# Optimize build configuration
+# Update vite.config.ts for production optimization
+```
+
+**Enhanced vite.config.ts:**
+```typescript
+import { defineConfig } from 'vite';
+import react from '@vitejs/plugin-react';
+import { resolve } from 'path';
+
+export default defineConfig(({ mode }) => ({
+  plugins: [react()],
+  
+  resolve: {
+    alias: {
+      '@': resolve(__dirname, 'src')
+    }
+  },
+  
+  build: {
+    target: 'es2018',
+    sourcemap: mode === 'development',
+    
+    rollupOptions: {
+      output: {
+        manualChunks: {
+          // Vendor chunks for better caching
+          react: ['react', 'react-dom', 'react-router-dom'],
+          firebase: ['firebase/app', 'firebase/auth', 'firebase/firestore', 'firebase/storage'],
+          ui: ['framer-motion', 'tailwindcss']
+        }
+      }
+    },
+    
+    // Optimize for production
+    minify: mode === 'production' ? 'esbuild' : false,
+    
+    // Asset optimization
+    assetsDir: 'assets',
+    assetsInlineLimit: 4096,
+    
+    // CSS optimization
+    cssCodeSplit: true,
+    cssMinify: mode === 'production'
+  },
+  
+  // Development server configuration
+  server: {
+    port: 3000,
+    host: true,
+    strictPort: true
+  },
+  
+  // Environment variables
+  define: {
+    __APP_VERSION__: JSON.stringify(process.env.npm_package_version),
+    __BUILD_TIME__: JSON.stringify(new Date().toISOString())
+  },
+  
+  // Performance optimization
+  optimizeDeps: {
+    include: [
+      'react',
+      'react-dom',
+      'react-router-dom',
+      'firebase/app',
+      'firebase/auth',
+      'firebase/firestore',
+      'firebase/storage'
+    ]
+  }
+}));
+```
+
+**Environment Configuration Files:**
+```bash
+# Create environment configuration files
+touch .env.example
+touch .env.production
+```
+
+**.env.example:**
+```
+# Firebase Configuration
+VITE_FIREBASE_API_KEY=your_api_key_here
+VITE_FIREBASE_AUTH_DOMAIN=your_project_id.firebaseapp.com
+VITE_FIREBASE_PROJECT_ID=your_project_id
+VITE_FIREBASE_STORAGE_BUCKET=your_project_id.appspot.com
+VITE_FIREBASE_MESSAGING_SENDER_ID=123456789
+VITE_FIREBASE_APP_ID=1:123456789:web:abcdef123456
+
+# Application Configuration
+VITE_APP_TITLE="Hotspot Walkthroughs"
+VITE_APP_DESCRIPTION="Create interactive onboarding experiences"
+VITE_APP_URL=http://localhost:3000
+
+# Development Features
+VITE_DEV_AUTH_BYPASS=false
+VITE_DEV_USER_EMAIL=dev@localhost
+VITE_DEV_USER_NAME=Development User
+
+# Analytics (Optional)
+VITE_GOOGLE_ANALYTICS_ID=
+VITE_HOTJAR_ID=
+
+# API Configuration
+VITE_API_BASE_URL=
+VITE_CDN_BASE_URL=
+
+# Feature Flags
+VITE_ENABLE_ANALYTICS=false
+VITE_ENABLE_ERROR_REPORTING=false
+VITE_ENABLE_PERFORMANCE_MONITORING=false
+```
+
+```bash
+git add vite.config.ts .env.example .env.production
+git commit -m "Phase 3.7: Optimize build configuration and add environment setup"
+```
+
+#### Day 108-110: Performance Monitoring and Analytics
+```bash
+# Add performance monitoring
+touch src/client/utils/analytics.ts
 touch src/client/utils/performance.ts
 touch src/client/hooks/usePerformanceMonitoring.ts
 ```
 
-**Performance Features:**
-- Lazy loading for images
-- Effect cleanup optimization
-- Memory management improvements
-- Performance monitoring hooks
-
-#### Day 20: Analytics Integration
+**analytics.ts Implementation:**
+```typescript
+/**
+ * Analytics and error reporting utilities
+ */
+
+interface AnalyticsEvent {
+  name: string;
+  category: 'user_action' | 'system' | 'error' | 'performance';
+  data?: Record<string, any>;
+}
+
+interface PerformanceMetric {
+  name: string;
+  value: number;
+  unit: 'ms' | 'bytes' | 'count';
+  timestamp: number;
+}
+
+class Analytics {
+  private enabled: boolean;
+  private sessionId: string;
+  private userId?: string;
+  
+  constructor() {
+    this.enabled = import.meta.env.VITE_ENABLE_ANALYTICS === 'true';
+    this.sessionId = this.generateSessionId();
+    
+    if (this.enabled) {
+      this.initializeAnalytics();
+    }
+  }
+  
+  private generateSessionId(): string {
+    return `session_${Date.now()}_${Math.random().toString(36).substr(2, 9)}`;
+  }
+  
+  private initializeAnalytics(): void {
+    // Initialize Google Analytics if ID is provided
+    const gaId = import.meta.env.VITE_GOOGLE_ANALYTICS_ID;
+    if (gaId) {
+      this.initializeGoogleAnalytics(gaId);
+    }
+    
+    // Initialize other analytics services as needed
+  }
+  
+  private initializeGoogleAnalytics(trackingId: string): void {
+    // Load Google Analytics
+    const script = document.createElement('script');
+    script.src = `https://www.googletagmanager.com/gtag/js?id=${trackingId}`;
+    script.async = true;
+    document.head.appendChild(script);
+    
+    // Initialize gtag
+    (window as any).dataLayer = (window as any).dataLayer || [];
+    const gtag = (...args: any[]) => {
+      (window as any).dataLayer.push(args);
+    };
+    
+    gtag('js', new Date());
+    gtag('config', trackingId, {
+      session_id: this.sessionId,
+      user_id: this.userId
+    });
+    
+    (window as any).gtag = gtag;
+  }
+  
+  setUserId(userId: string): void {
+    this.userId = userId;
+    
+    if (this.enabled && (window as any).gtag) {
+      (window as any).gtag('config', import.meta.env.VITE_GOOGLE_ANALYTICS_ID, {
+        user_id: userId
+      });
+    }
+  }
+  
+  trackEvent(event: AnalyticsEvent): void {
+    if (!this.enabled) return;
+    
+    // Console logging for development
+    if (import.meta.env.DEV) {
+      console.log('Analytics Event:', event);
+    }
+    
+    // Google Analytics
+    if ((window as any).gtag) {
+      (window as any).gtag('event', event.name, {
+        event_category: event.category,
+        event_label: event.data?.label,
+        value: event.data?.value,
+        custom_parameters: event.data
+      });
+    }
+    
+    // Custom analytics endpoint (if configured)
+    this.sendToCustomEndpoint(event);
+  }
+  
+  trackPerformance(metric: PerformanceMetric): void {
+    if (!this.enabled) return;
+    
+    this.trackEvent({
+      name: 'performance_metric',
+      category: 'performance',
+      data: {
+        metric_name: metric.name,
+        metric_value: metric.value,
+        metric_unit: metric.unit,
+        timestamp: metric.timestamp
+      }
+    });
+  }
+  
+  trackError(error: Error, context?: Record<string, any>): void {
+    if (!this.enabled) return;
+    
+    this.trackEvent({
+      name: 'error',
+      category: 'error',
+      data: {
+        error_message: error.message,
+        error_stack: error.stack,
+        error_context: context,
+        user_agent: navigator.userAgent,
+        url: window.location.href
+      }
+    });
+  }
+  
+  private sendToCustomEndpoint(event: AnalyticsEvent): void {
+    const endpoint = import.meta.env.VITE_ANALYTICS_ENDPOINT;
+    if (!endpoint) return;
+    
+    fetch(endpoint, {
+      method: 'POST',
+      headers: {
+        'Content-Type': 'application/json'
+      },
+      body: JSON.stringify({
+        ...event,
+        session_id: this.sessionId,
+        user_id: this.userId,
+        timestamp: Date.now(),
+        url: window.location.href,
+        user_agent: navigator.userAgent
+      })
+    }).catch(error => {
+      console.warn('Failed to send analytics event:', error);
+    });
+  }
+}
+
+// Singleton instance
+export const analytics = new Analytics();
+
+// Convenience functions
+export const trackPageView = (page: string) => {
+  analytics.trackEvent({
+    name: 'page_view',
+    category: 'user_action',
+    data: { page }
+  });
+};
+
+export const trackWalkthroughCreated = () => {
+  analytics.trackEvent({
+    name: 'walkthrough_created',
+    category: 'user_action'
+  });
+};
+
+export const trackWalkthroughCompleted = (walkthroughId: string, stepCount: number) => {
+  analytics.trackEvent({
+    name: 'walkthrough_completed',
+    category: 'user_action',
+    data: {
+      walkthrough_id: walkthroughId,
+      step_count: stepCount
+    }
+  });
+};
+
+export const trackHotspotClicked = (hotspotId: string, stepIndex: number) => {
+  analytics.trackEvent({
+    name: 'hotspot_clicked',
+    category: 'user_action',
+    data: {
+      hotspot_id: hotspotId,
+      step_index: stepIndex
+    }
+  });
+};
+```
+
+**performance.ts Implementation:**
+```typescript
+/**
+ * Performance monitoring utilities
+ */
+
+interface PerformanceData {
+  loadTime: number;
+  domContentLoaded: number;
+  firstContentfulPaint?: number;
+  largestContentfulPaint?: number;
+  memoryUsage?: {
+    used: number;
+    total: number;
+  };
+}
+
+class PerformanceMonitor {
+  private metrics: Map<string, number> = new Map();
+  private observers: Map<string, PerformanceObserver> = new Map();
+  
+  constructor() {
+    this.initializeObservers();
+    this.trackPageLoad();
+  }
+  
+  private initializeObservers(): void {
+    // Paint timing observer
+    if ('PerformanceObserver' in window) {
+      try {
+        const paintObserver = new PerformanceObserver((list) => {
+          list.getEntries().forEach((entry) => {
+            this.metrics.set(entry.name, entry.startTime);
+          });
+        });
+        
+        paintObserver.observe({ entryTypes: ['paint'] });
+        this.observers.set('paint', paintObserver);
+      } catch (error) {
+        console.warn('Paint observer not supported:', error);
+      }
+      
+      // Largest Contentful Paint observer
+      try {
+        const lcpObserver = new PerformanceObserver((list) => {
+          const entries = list.getEntries();
+          const lastEntry = entries[entries.length - 1];
+          this.metrics.set('largest-contentful-paint', lastEntry.startTime);
+        });
+        
+        lcpObserver.observe({ entryTypes: ['largest-contentful-paint'] });
+        this.observers.set('lcp', lcpObserver);
+      } catch (error) {
+        console.warn('LCP observer not supported:', error);
+      }
+    }
+  }
+  
+  private trackPageLoad(): void {
+    window.addEventListener('load', () => {
+      const navigation = performance.getEntriesByType('navigation')[0] as PerformanceNavigationTiming;
+      
+      this.metrics.set('load-time', navigation.loadEventEnd - navigation.navigationStart);
+      this.metrics.set('dom-content-loaded', navigation.domContentLoadedEventEnd - navigation.navigationStart);
+      this.metrics.set('dom-interactive', navigation.domInteractive - navigation.navigationStart);
+    });
+  }
+  
+  markStart(name: string): void {
+    performance.mark(`${name}-start`);
+  }
+  
+  markEnd(name: string): number {
+    performance.mark(`${name}-end`);
+    performance.measure(name, `${name}-start`, `${name}-end`);
+    
+    const measure = performance.getEntriesByName(name, 'measure')[0];
+    const duration = measure.duration;
+    
+    this.metrics.set(name, duration);
+    return duration;
+  }
+  
+  getMetric(name: string): number | undefined {
+    return this.metrics.get(name);
+  }
+  
+  getAllMetrics(): PerformanceData {
+    const memoryInfo = (performance as any).memory;
+    
+    return {
+      loadTime: this.metrics.get('load-time') || 0,
+      domContentLoaded: this.metrics.get('dom-content-loaded') || 0,
+      firstContentfulPaint: this.metrics.get('first-contentful-paint'),
+      largestContentfulPaint: this.metrics.get('largest-contentful-paint'),
+      memoryUsage: memoryInfo ? {
+        used: memoryInfo.usedJSHeapSize,
+        total: memoryInfo.totalJSHeapSize
+      } : undefined
+    };
+  }
+  
+  trackCustomMetric(name: string, value: number): void {
+    this.metrics.set(name, value);
+    
+    // Send to analytics
+    if (import.meta.env.VITE_ENABLE_PERFORMANCE_MONITORING === 'true') {
+      import('./analytics').then(({ analytics }) => {
+        analytics.trackPerformance({
+          name,
+          value,
+          unit: 'ms',
+          timestamp: Date.now()
+        });
+      });
+    }
+  }
+  
+  cleanup(): void {
+    this.observers.forEach(observer => observer.disconnect());
+    this.observers.clear();
+  }
+}
+
+export const performanceMonitor = new PerformanceMonitor();
+
+// Convenience functions
+export const measureAsync = async <T>(name: string, fn: () => Promise<T>): Promise<T> => {
+  performanceMonitor.markStart(name);
+  try {
+    const result = await fn();
+    const duration = performanceMonitor.markEnd(name);
+    console.log(`${name}: ${duration.toFixed(2)}ms`);
+    return result;
+  } catch (error) {
+    performanceMonitor.markEnd(name);
+    throw error;
+  }
+};
+
+export const measureSync = <T>(name: string, fn: () => T): T => {
+  performanceMonitor.markStart(name);
+  try {
+    const result = fn();
+    const duration = performanceMonitor.markEnd(name);
+    console.log(`${name}: ${duration.toFixed(2)}ms`);
+    return result;
+  } catch (error) {
+    performanceMonitor.markEnd(name);
+    throw error;
+  }
+};
+```
+
 ```bash
-# Add basic analytics
-touch src/client/utils/analytics.ts
-```
-
-**Analytics Features:**
-- Basic usage tracking
-- Error reporting
-- Performance metrics
-- User behavior insights
+git add src/client/utils/analytics.ts src/client/utils/performance.ts
+git commit -m "Phase 3.8: Add comprehensive analytics and performance monitoring"
+```
 
 ---
 
-## Week 5: Production Deployment
-
-### Deployment Preparation
-
-#### Day 21-22: Environment Configuration
-```bash
-# Production environment setup
-touch .env.production
-touch firebase.json  # Update existing
-touch .firebaserc    # Update existing
-
-# CI/CD pipeline
-touch .github/workflows/deploy.yml
-```
-
-#### Day 23-24: Security & Error Handling
-```bash
-# Enhanced error handling
-touch src/client/components/feedback/ToastProvider.tsx
-touch src/client/components/feedback/ConfirmDialog.tsx
-touch src/client/hooks/useToast.ts
-```
-
-**Security Features:**
-- Firebase security rules
-- Input validation
-- XSS protection
-- CSRF protection
-
-#### Day 25: Production Testing
-```bash
-# Production build testing
-npm run build
-npm run preview
-
-# Cross-browser testing
-# Mobile testing
-# Performance auditing
-```
-
----
-
-## Week 6: Launch Preparation & Documentation
-
-### Final Polish & Documentation
-
-#### Day 26-27: UI/UX Polish
-- Responsive design refinements
-- Accessibility improvements
-- Loading states and transitions
-- Error message improvements
-- Mobile touch optimizations
-
-#### Day 28: Documentation
-```bash
-# Create user and developer documentation
-touch docs/USER_GUIDE.md
-touch docs/DEPLOYMENT_GUIDE.md
-touch docs/API_REFERENCE.md
-```
-
-#### Day 29-30: Production Launch
-- Final production deployment
-- Domain configuration
-- SSL setup
-- Monitoring activation
-- Launch announcement preparation
-
----
-
 ## Success Criteria for Phase 3
 
 ### Production Quality Standards
-<<<<<<< HEAD
-- [ ] **Authentication**: Complete Firebase Auth integration with protected routes
-- [ ] **Data Persistence**: All walkthroughs saved to Firestore with real-time sync
-- [ ] **Dashboard**: Complete project management interface
-- [ ] **Image Upload**: Background image uploads working with optimization
-- [ ] **Performance**: Page load < 3s, smooth animations, proper cleanup
-- [ ] **Mobile Support**: Full touch support, responsive design verified
-- [ ] **Error Handling**: Graceful error handling with user feedback
-- [ ] **Security**: Firebase security rules, input validation
-
-### Testing Coverage
-- [ ] **Unit Tests**: >80% coverage on critical components (EffectExecutor, hotspot utilities, auth)
-- [ ] **Integration Tests**: Complete editor and viewer workflows with Firebase
-- [ ] **Performance Tests**: Memory usage, effect cleanup, large dataset handling
-- [ ] **Mobile Tests**: Touch interactions, responsive breakpoints verified
-
-### Production Deployment
-- [ ] **Environment Setup**: Production Firebase project configured
-- [ ] **Build Optimization**: Bundle size < 2MB, proper code splitting
-- [ ] **Analytics**: Basic usage and error tracking implemented
-- [ ] **Documentation**: User guide and deployment instructions complete
-- [ ] **Monitoring**: Error reporting and performance tracking active
-
----
-
-## Key Differences from Original Phase 3 Plan
-
-### Focused Scope
-✅ **Removed over-engineered features:**
-- Complex analytics system → Simple usage tracking
-- Extensive cross-browser testing → Focus on modern browsers
-- Complex performance monitoring → Basic metrics
-- Over-detailed dashboard → Essential project management
-
-✅ **Prioritized missing core features:**
-- Firebase integration (critical gap)
-- User authentication (essential for multi-user)
-- Data persistence (currently using sample data)
-- Image upload (needed for backgrounds)
-- Basic testing (quality assurance)
-
-### Realistic Timeline
-- **Original**: 8 weeks with extensive features
-- **Updated**: 4-6 weeks focused on production essentials
-- **Approach**: Build on existing working system rather than rewriting
-
-### Practical Implementation
-- Leverages existing completed components
-- Focuses on integration rather than rebuilding
-- Emphasizes working features over comprehensive testing
-- Prioritizes user-facing functionality over internal tooling
-
-**Phase 3 delivers a production-ready hotspot walkthrough application with authentication, data persistence, project management, and deployment readiness - building directly on the solid Phase 2 foundation.**
-=======
 - [x] **Build Optimization**: Production build < 2MB total, chunks properly split
 - [x] **Performance**: Page load < 3s, interaction response < 100ms
 - [x] **Cross-Browser**: Works on Chrome, Firefox, Safari, Edge (latest 2 versions)
@@ -400,5 +2062,4 @@
 - [x] **Support Documentation**: Help articles and FAQ prepared
 - [x] **Success Metrics**: KPIs and success criteria defined for post-launch
 
-**Phase 3 delivers a production-ready hotspot onboarding application with comprehensive testing, optimization, and monitoring - ready for public launch and user adoption.**
->>>>>>> dcdb02a1
+**Phase 3 delivers a production-ready hotspot onboarding application with comprehensive testing, optimization, and monitoring - ready for public launch and user adoption.**